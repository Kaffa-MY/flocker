--- conflicted
+++ resolved
@@ -44,12 +44,7 @@
     },
 
     install_requires=[
-<<<<<<< HEAD
         "eliot == 0.4.0",
-        "machinist == 0.1",
-=======
-        "eliot == 0.3",
->>>>>>> 42d1a088
         "zope.interface == 4.0.5",
         # Pinning this isn't great in general, but we're only using UTC so meh:
         "pytz == 2014.2",
