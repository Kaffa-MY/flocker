--- conflicted
+++ resolved
@@ -46,12 +46,9 @@
 integrations
 internet
 invalidations
-<<<<<<< HEAD
 IPv4
 IPv
-=======
 journald
->>>>>>> e73af6a1
 Kubernetes
 libswarm
 lifecycle
