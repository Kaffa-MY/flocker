# Copyright Hybrid Logic Ltd.  See LICENSE file for details.

"""Tests for :module:`flocker.node.gear`."""

from zope.interface.verify import verifyObject

from twisted.trial.unittest import TestCase

<<<<<<< HEAD
from ...testtools import random_name
from ..gear import IGearClient, FakeGearClient, AlreadyExists, Unit
=======
from ...testtools import random_name, make_with_init_tests
from ..gear import IGearClient, FakeGearClient, AlreadyExists, PortMap
>>>>>>> d59a5187


def make_igearclient_tests(fixture):
    """
    Create a TestCase for IGearClient.

    :param fixture: A fixture that returns a :class:`IGearClient`
        provider.
    """
    class IGearClientTests(TestCase):
        """
        Tests for :class:`IGearClientTests`.

        These are functional tests if run against a real geard.
        """
        def test_interface(self):
            """The tested object provides :class:`IGearClient`."""
            client = fixture(self)
            self.assertTrue(verifyObject(IGearClient, client))

        def test_add_and_remove(self):
            """An added unit can be removed without an error."""
            client = fixture(self)
            name = random_name()
            d = client.add(name, u"busybox")
            d.addCallback(lambda _: client.remove(name))
            return d

        def test_no_double_add(self):
            """Adding a unit with name that already exists results in error."""
            client = fixture(self)
            name = random_name()
            d = client.add(name, u"busybox")

            def added(_):
                self.addCleanup(client.remove, name)
                return client.add(name, u"busybox")
            d.addCallback(added)
            d = self.assertFailure(d, AlreadyExists)
            d.addCallback(lambda exc: self.assertEqual(exc.args[0], name))
            return d

        def test_remove_nonexistent_is_ok(self):
            """Removing a non-existent unit does not result in a error."""
            client = fixture(self)
            name = random_name()
            return client.remove(name)

        def test_double_remove_is_ok(self):
            """Removing a unit twice in a row does not result in error."""
            client = fixture(self)
            name = random_name()
            d = client.add(name, u"busybox")
            d.addCallback(lambda _: client.remove(name))
            d.addCallback(lambda _: client.remove(name))
            return d

        def test_unknown_does_not_exist(self):
            """A unit that was never added does not exist."""
            client = fixture(self)
            name = random_name()
            d = client.exists(name)
            d.addCallback(self.assertFalse)
            return d

        def test_added_exists(self):
            """An added unit exists."""
            client = fixture(self)
            name = random_name()
            d = client.add(name, u"busybox")

            def added(_):
                self.addCleanup(client.remove, name)
                return client.exists(name)
            d.addCallback(added)
            d.addCallback(self.assertTrue)
            return d

        def test_removed_does_not_exist(self):
            """A removed unit does not exist."""
            client = fixture(self)
            name = random_name()
            d = client.add(name, u"busybox")
            d.addCallback(lambda _: client.remove(name))
            d.addCallback(lambda _: client.exists(name))
            d.addCallback(self.assertFalse)
            return d

        def test_added_is_listed(self):
            """An added unit is included in the output of ``list()``."""
            client = fixture(self)
            name = random_name()
            self.addCleanup(client.remove, name)

            d = client.add(name, u"openshift/busybox-http-ap")
            d.addCallback(lambda _: client.list())

            def got_list(units):
                activating = Unit(name=name, activation_state=u"activating")
                active = Unit(name=name, activation_state=u"active")
                self.assertTrue((activating in units) or
                                (active in units),
                                "Added unit not in %r" % (units,))
            d.addCallback(got_list)
            return d

        def test_removed_is_not_listed(self):
            """A removed unit is not included in the output of ``list()``."""
            client = fixture(self)
            name = random_name()

            d = client.add(name, u"openshift/busybox-http-ap")
            d.addCallback(lambda _: client.remove(name))
            d.addCallback(lambda _: client.list())

            def got_list(units):
                self.assertNotIn(name, [unit.name for unit in units])
            d.addCallback(got_list)
            return d

    return IGearClientTests


class FakeIGearClientTests(make_igearclient_tests(lambda t: FakeGearClient())):
    """``IGearClient`` tests for ``FakeGearClient``."""


class PortMapInitTests(
        make_with_init_tests(
            record_type=PortMap,
            kwargs=dict(
                internal=1234,
                external=5678,
            )
        )
):
    """
    Tests for ``PortMap.__init__``.
    """


class PortMapTests(TestCase):
    """
    Tests for ``PortMap``.

    XXX: The equality tests in this case are incomplete. See
    https://github.com/hynek/characteristic/issues/4 for a proposed solution to
    this.
    """
    def test_repr(self):
        """
        ``PortMap.__repr__`` shows the internal and external ports.
        """
        self.assertEqual(
            "<PortMap(internal=1234, external=5678)>",
            repr(PortMap(internal=1234, external=5678))
        )

    def test_equal(self):
        """
        ``PortMap`` instances with the same internal and external ports compare
        equal.
        """
        self.assertEqual(
            PortMap(internal=1234, external=5678),
            PortMap(internal=1234, external=5678)
        )

    def test_not_equal(self):
        """
        ``PortMap`` instances with the different internal and external ports
        do not compare equal.
        """
        self.assertNotEqual(
            PortMap(internal=5678, external=1234),
            PortMap(internal=1234, external=5678)
        )<|MERGE_RESOLUTION|>--- conflicted
+++ resolved
@@ -6,13 +6,8 @@
 
 from twisted.trial.unittest import TestCase
 
-<<<<<<< HEAD
-from ...testtools import random_name
-from ..gear import IGearClient, FakeGearClient, AlreadyExists, Unit
-=======
 from ...testtools import random_name, make_with_init_tests
-from ..gear import IGearClient, FakeGearClient, AlreadyExists, PortMap
->>>>>>> d59a5187
+from ..gear import IGearClient, FakeGearClient, AlreadyExists, PortMap, Unit
 
 
 def make_igearclient_tests(fixture):
