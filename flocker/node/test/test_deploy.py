# Copyright Hybrid Logic Ltd.  See LICENSE file for details.

"""
Tests for ``flocker.node._deploy``.
"""

from uuid import uuid4

from zope.interface.verify import verifyObject

from eliot.testing import validate_logging

from pyrsistent import pmap, pset

from twisted.internet.defer import fail, FirstError, succeed, Deferred
from twisted.trial.unittest import SynchronousTestCase, TestCase
from twisted.python.filepath import FilePath

from .. import P2PNodeDeployer, change_node_state
from ..testtools import (
    ControllableDeployer, ControllableAction, ideployer_tests_factory, EMPTY,
)
from ...control import (
    Application, DockerImage, Deployment, Node, Port, Link,
    NodeState)
from .._deploy import (
    IStateChange, Sequentially, InParallel, StartApplication, StopApplication,
    CreateDataset, WaitForDataset, HandoffDataset, SetProxies, PushDataset,
<<<<<<< HEAD
    ResizeDataset, _link_environment, _to_volume_name, DeleteDataset,
=======
    ResizeDataset, _link_environment, _to_volume_name, IDeployer,
    DeleteDataset, OpenPorts
>>>>>>> de35aca3
)
from ...testtools import CustomException
from .. import _deploy
from ...control._model import AttachedVolume, Dataset, Manifestation
from .._docker import (
    FakeDockerClient, AlreadyExists, Unit, PortMap, Environment,
    DockerClient, Volume as DockerVolume)
from ...route import Proxy, OpenPort, make_memory_network
from ...route._iptables import HostNetwork
from ...volume.service import Volume, VolumeName
from ...volume._model import VolumeSize
from ...volume.testtools import create_volume_service
from ...volume._ipc import RemoteVolumeManager, standard_node


class P2PNodeDeployerAttributesTests(SynchronousTestCase):
    """
    Tests for attributes and initialiser arguments of `P2PNodeDeployer`.
    """
    def test_docker_client_default(self):
        """
        ``P2PNodeDeployer.docker_client`` is a ``DockerClient`` by default.
        """
        self.assertIsInstance(
            P2PNodeDeployer(u"example.com", None).docker_client,
            DockerClient
        )

    def test_docker_override(self):
        """
        ``P2PNodeDeployer.docker_client`` can be overridden in the constructor.
        """
        dummy_docker_client = object()
        self.assertIs(
            dummy_docker_client,
            P2PNodeDeployer(u'example.com', create_volume_service(self),
                            docker_client=dummy_docker_client).docker_client
        )

    def test_network_default(self):
        """
        ``P2PNodeDeployer._network`` is a ``HostNetwork`` by default.
        """
        self.assertIsInstance(P2PNodeDeployer(u'example.com', None).network,
                              HostNetwork)

    def test_network_override(self):
        """
        ``P2PNodeDeployer._network`` can be overridden in the constructor.
        """
        dummy_network = object()
        self.assertIs(
            dummy_network,
            P2PNodeDeployer(u'example.com', create_volume_service(self),
                            network=dummy_network).network
        )


def make_istatechange_tests(klass, kwargs1, kwargs2):
    """
    Create tests to verify a class provides ``IStateChange``.

    :param klass: Class that implements ``IStateChange``.
    :param kwargs1: Keyword arguments to ``klass``.
    :param kwargs2: Keyword arguments to ``klass`` that create different
        change than ``kwargs1``.

    :return: ``SynchronousTestCase`` subclass named
        ``<klassname>IStateChangeTests``.
    """
    class Tests(SynchronousTestCase):
        def test_interface(self):
            """
            The class implements ``IStateChange``.
            """
            self.assertTrue(verifyObject(IStateChange, klass(**kwargs1)))

        def test_equality(self):
            """
            Instances with the same arguments are equal.
            """
            self.assertTrue(klass(**kwargs1) == klass(**kwargs1))
            self.assertFalse(klass(**kwargs1) == klass(**kwargs2))

        def test_notequality(self):
            """
            Instance with different arguments are not equal.
            """
            self.assertTrue(klass(**kwargs1) != klass(**kwargs2))
            self.assertFalse(klass(**kwargs1) != klass(**kwargs1))
    Tests.__name__ = klass.__name__ + "IStateChangeTests"
    return Tests


SequentiallyIStateChangeTests = make_istatechange_tests(
    Sequentially, dict(changes=[1]), dict(changes=[2]))
InParallelIStateChangeTests = make_istatechange_tests(
    InParallel, dict(changes=[1]), dict(changes=[2]))
StartApplicationIStateChangeTests = make_istatechange_tests(
    StartApplication,
    dict(application=1, hostname="node1.example.com"),
    dict(application=2, hostname="node2.example.com"))
StopApplicationIStageChangeTests = make_istatechange_tests(
    StopApplication, dict(application=1), dict(application=2))
SetProxiesIStateChangeTests = make_istatechange_tests(
    SetProxies, dict(ports=[1]), dict(ports=[2]))
WaitForVolumeIStateChangeTests = make_istatechange_tests(
    WaitForDataset, dict(dataset=1), dict(dataset=2))
CreateVolumeIStateChangeTests = make_istatechange_tests(
    CreateDataset, dict(dataset=1), dict(dataset=2))
HandoffVolumeIStateChangeTests = make_istatechange_tests(
    HandoffDataset, dict(dataset=1, hostname=b"123"),
    dict(dataset=2, hostname=b"123"))
PushVolumeIStateChangeTests = make_istatechange_tests(
    PushDataset, dict(dataset=1, hostname=b"123"),
    dict(dataset=2, hostname=b"123"))
DeleteDatasetTests = make_istatechange_tests(
    DeleteDataset,
    dict(dataset=Dataset(dataset_id=unicode(uuid4()))),
    dict(dataset=Dataset(dataset_id=unicode(uuid4()))))


class ControllableActionIStateChangeTests(
        make_istatechange_tests(
            ControllableAction,
            kwargs1=dict(result=1),
            kwargs2=dict(result=2),
        )
):
    """
    Tests for ``ControllableAction``.
    """


class SequentiallyTests(SynchronousTestCase):
    """
    Tests for ``Sequentially``.
    """
    def test_subchanges_get_deployer(self):
        """
        ``Sequentially.run`` runs sub-changes with the given deployer.
        """
        subchanges = [ControllableAction(result=succeed(None)),
                      ControllableAction(result=succeed(None))]
        change = Sequentially(changes=subchanges)
        deployer = object()
        change.run(deployer)
        self.assertEqual([c.deployer for c in subchanges],
                         [deployer, deployer])

    def test_result(self):
        """
        The result of ``Sequentially.run`` fires when all changes are done.
        """
        not_done1, not_done2 = Deferred(), Deferred()
        subchanges = [ControllableAction(result=not_done1),
                      ControllableAction(result=not_done2)]
        change = Sequentially(changes=subchanges)
        deployer = object()
        result = change.run(deployer)
        self.assertNoResult(result)
        not_done1.callback(None)
        self.assertNoResult(result)
        not_done2.callback(None)
        self.successResultOf(result)

    def test_in_order(self):
        """
        ``Sequentially.run`` runs sub-changes in order.
        """
        # We have two changes; the first one will not finish until we fire
        # not_done, the second one will finish as soon as its run() is
        # called.
        not_done = Deferred()
        subchanges = [ControllableAction(result=not_done),
                      ControllableAction(result=succeed(None))]
        change = Sequentially(changes=subchanges)
        deployer = object()
        # Run the sequential change. We expect the first ControllableAction's
        # run() to be called, but we expect second one *not* to be called
        # yet, since first one has finished.
        change.run(deployer)
        called = [subchanges[0].called,
                  subchanges[1].called]
        not_done.callback(None)
        called.append(subchanges[1].called)
        self.assertEqual(called, [True, False, True])

    def test_failure_stops_later_change(self):
        """
        ``Sequentially.run`` fails with the first failed change, rather than
        continuing to run later changes.
        """
        not_done = Deferred()
        subchanges = [ControllableAction(result=not_done),
                      ControllableAction(result=succeed(None))]
        change = Sequentially(changes=subchanges)
        deployer = object()
        result = change.run(deployer)
        called = [subchanges[1].called]
        exception = RuntimeError()
        not_done.errback(exception)
        called.extend([subchanges[1].called,
                       self.failureResultOf(result).value])
        self.assertEqual(called, [False, False, exception])


class InParallelTests(SynchronousTestCase):
    """
    Tests for ``InParallel``.
    """
    def test_subchanges_get_deployer(self):
        """
        ``InParallel.run`` runs sub-changes with the given deployer.
        """
        subchanges = [ControllableAction(result=succeed(None)),
                      ControllableAction(result=succeed(None))]
        change = InParallel(changes=subchanges)
        deployer = object()
        change.run(deployer)
        self.assertEqual([c.deployer for c in subchanges],
                         [deployer, deployer])

    def test_result(self):
        """
        The result of ``InParallel.run`` fires when all changes are done.
        """
        not_done1, not_done2 = Deferred(), Deferred()
        subchanges = [ControllableAction(result=not_done1),
                      ControllableAction(result=not_done2)]
        change = InParallel(changes=subchanges)
        deployer = object()
        result = change.run(deployer)
        self.assertNoResult(result)
        not_done1.callback(None)
        self.assertNoResult(result)
        not_done2.callback(None)
        self.successResultOf(result)

    def test_in_parallel(self):
        """
        ``InParallel.run`` runs sub-changes in parallel.
        """
        # The first change will not finish immediately when run(), but we
        # expect the second one to be run() nonetheless.
        subchanges = [ControllableAction(result=Deferred()),
                      ControllableAction(result=succeed(None))]
        change = InParallel(changes=subchanges)
        deployer = object()
        change.run(deployer)
        called = [subchanges[0].called,
                  subchanges[1].called]
        self.assertEqual(called, [True, True])

    def test_failure_result(self):
        """
        ``InParallel.run`` returns the first failure.
        """
        subchanges = [ControllableAction(result=fail(RuntimeError()))]
        change = InParallel(changes=subchanges)
        result = change.run(object())
        failure = self.failureResultOf(result, FirstError)
        self.assertEqual(failure.value.subFailure.type, RuntimeError)
        self.flushLoggedErrors(RuntimeError)

    def test_failure_all_logged(self):
        """
        Errors in the async operations performed by ``InParallel.run`` are all
        logged.
        """
        subchanges = [
            ControllableAction(result=fail(ZeroDivisionError('e1'))),
            ControllableAction(result=fail(ZeroDivisionError('e2'))),
            ControllableAction(result=fail(ZeroDivisionError('e3'))),
        ]
        change = InParallel(changes=subchanges)
        result = change.run(deployer=object())
        self.failureResultOf(result, FirstError)

        self.assertEqual(
            len(subchanges),
            len(self.flushLoggedErrors(ZeroDivisionError))
        )


class StartApplicationTests(SynchronousTestCase):
    """
    Tests for ``StartApplication``.
    """
    def test_start(self):
        """
        ``StartApplication`` accepts an application object and when ``run()``
        is called returns a ``Deferred`` which fires when the docker container
        has been added and started.
        """
        fake_docker = FakeDockerClient()
        api = P2PNodeDeployer(u'example.com', create_volume_service(self),
                              docker_client=fake_docker)
        docker_image = DockerImage(repository=u'clusterhq/flocker',
                                   tag=u'release-14.0')
        ports = frozenset([Port(internal_port=80, external_port=8080)])
        application = Application(
            name=u'site-example.com',
            image=docker_image,
            ports=ports,
            links=frozenset(),
        )
        start_result = StartApplication(application=application,
                                        hostname="node1.example.com").run(api)
        exists_result = fake_docker.exists(unit_name=application.name)

        port_maps = frozenset(
            [PortMap(internal_port=80, external_port=8080)]
        )
        self.assertEqual(
            (None, True, docker_image.full_name, port_maps),
            (self.successResultOf(start_result),
             self.successResultOf(exists_result),
             fake_docker._units[application.name].container_image,
             fake_docker._units[application.name].ports)
        )

    def test_already_exists(self):
        """
        ``StartApplication.run`` returns a `Deferred` which errbacks with
        an ``AlreadyExists`` error if there is already a unit with the supplied
        application name.
        """
        api = P2PNodeDeployer(u'example.com', create_volume_service(self),
                              docker_client=FakeDockerClient())
        application = Application(
            name=b'site-example.com',
            image=DockerImage(repository=u'clusterhq/flocker',
                              tag=u'release-14.0'),
            links=frozenset(),
        )

        result1 = StartApplication(application=application,
                                   hostname="node1.example.com").run(api)
        self.successResultOf(result1)

        result2 = StartApplication(application=application,
                                   hostname="node1.example.com").run(api)
        self.failureResultOf(result2, AlreadyExists)

    def test_environment_supplied_to_docker(self):
        """
        ``StartApplication.run()`` passes the environment dictionary of the
        application to ``DockerClient.add`` as an ``Environment`` instance.
        """
        volume_service = create_volume_service(self)
        fake_docker = FakeDockerClient()
        deployer = P2PNodeDeployer(u'example.com', volume_service, fake_docker)

        application_name = u'site-example.com'
        variables = frozenset({u'foo': u"bar", u"baz": u"qux"}.iteritems())
        application = Application(
            name=application_name,
            image=DockerImage(repository=u'clusterhq/postgresql',
                              tag=u'9.3.5'),
            environment=variables.copy(),
            links=frozenset(),
            ports=(),
        )

        StartApplication(application=application,
                         hostname="node1.example.com").run(deployer)

        expected_environment = Environment(variables=variables.copy())

        self.assertEqual(
            expected_environment,
            fake_docker._units[application_name].environment
        )

    def test_environment_not_supplied(self):
        """
        ``StartApplication.run()`` only passes an ``Environment`` instance
        if the application defines an environment.
        """
        volume_service = create_volume_service(self)
        fake_docker = FakeDockerClient()
        deployer = P2PNodeDeployer(u'example.com', volume_service, fake_docker)

        application_name = u'site-example.com'
        application = Application(
            name=application_name,
            image=DockerImage(repository=u'clusterhq/postgresql',
                              tag=u'9.3.5'),
            environment=None,
            links=frozenset(),
        )

        StartApplication(application=application,
                         hostname="node1.example.com").run(deployer)

        self.assertEqual(
            None,
            fake_docker._units[application_name].environment
        )

    def test_links(self):
        """
        ``StartApplication.run()`` passes environment variables to connect to
        the remote application to ``DockerClient.add``.
        """
        volume_service = create_volume_service(self)
        fake_docker = FakeDockerClient()
        deployer = P2PNodeDeployer(u'example.com', volume_service, fake_docker)

        application_name = u'site-example.com'
        application = Application(
            name=application_name,
            image=DockerImage(repository=u'clusterhq/postgresql',
                              tag=u'9.3.5'),
            links=frozenset([Link(alias="alias", local_port=80,
                                  remote_port=8080)]))

        StartApplication(application=application,
                         hostname="node1.example.com").run(deployer)

        variables = frozenset({
            'ALIAS_PORT_80_TCP': 'tcp://node1.example.com:8080',
            'ALIAS_PORT_80_TCP_ADDR': 'node1.example.com',
            'ALIAS_PORT_80_TCP_PORT': '8080',
            'ALIAS_PORT_80_TCP_PROTO': 'tcp',
        }.iteritems())
        expected_environment = Environment(variables=variables.copy())

        self.assertEqual(
            expected_environment,
            fake_docker._units[application_name].environment
        )

    def test_volumes(self):
        """
        ``StartApplication.run()`` passes the appropriate volume arguments to
        ``DockerClient.add`` based on the application's volume.
        """
        DATASET_ID = u'2141324'
        volume_service = create_volume_service(self)
        fake_docker = FakeDockerClient()
        deployer = P2PNodeDeployer(u'example.com', volume_service, fake_docker)

        mountpoint = FilePath(b"/mymount")
        application_name = u'site-example.com'
        application = Application(
            name=application_name,
            image=DockerImage(repository=u'clusterhq/postgresql',
                              tag=u'9.3.5'),
            links=frozenset(),
            volume=AttachedVolume(
                manifestation=Manifestation(
                    dataset=Dataset(dataset_id=DATASET_ID),
                    primary=True),
                mountpoint=mountpoint))

        StartApplication(application=application,
                         hostname="node1.example.com").run(deployer)
        filesystem = volume_service.get(
            _to_volume_name(DATASET_ID)).get_filesystem()

        self.assertEqual(
            frozenset([DockerVolume(node_path=filesystem.get_path(),
                                    container_path=mountpoint)]),
            fake_docker._units[application_name].volumes
        )

    def test_memory_limit(self):
        """
        ``StartApplication.run()`` passes an ``Application``'s mem_limit to
        ``DockerClient.add`` which is used when creating a Unit.
        """
        EXPECTED_MEMORY_LIMIT = 100000000
        volume_service = create_volume_service(self)
        fake_docker = FakeDockerClient()
        deployer = P2PNodeDeployer(u'example.com', volume_service, fake_docker)

        application_name = u'site-example.com'
        application = Application(
            name=application_name,
            image=DockerImage(repository=u'clusterhq/postgresql',
                              tag=u'9.3.5'),
            environment=None,
            links=frozenset(),
            memory_limit=EXPECTED_MEMORY_LIMIT
        )

        StartApplication(application=application,
                         hostname="node1.example.com").run(deployer)

        self.assertEqual(
            EXPECTED_MEMORY_LIMIT,
            fake_docker._units[application_name].mem_limit
        )

    def test_cpu_shares(self):
        """
        ``StartApplication.run()`` passes an ``Application``'s cpu_shares to
        ``DockerClient.add`` which is used when creating a Unit.
        """
        EXPECTED_CPU_SHARES = 512
        volume_service = create_volume_service(self)
        fake_docker = FakeDockerClient()
        deployer = P2PNodeDeployer(u'example.com', volume_service, fake_docker)

        application_name = u'site-example.com'
        application = Application(
            name=application_name,
            image=DockerImage(repository=u'clusterhq/postgresql',
                              tag=u'9.3.5'),
            environment=None,
            links=frozenset(),
            cpu_shares=EXPECTED_CPU_SHARES
        )

        StartApplication(application=application,
                         hostname=u"node1.example.com").run(deployer)

        self.assertEqual(
            EXPECTED_CPU_SHARES,
            fake_docker._units[application_name].cpu_shares
        )

    def test_restart_policy(self):
        """
        ``StartApplication.run()`` passes an ``Application``'s restart_policy
        to ``DockerClient.add`` which is used when creating a Unit.
        """
        policy = object()
        volume_service = create_volume_service(self)
        fake_docker = FakeDockerClient()
        deployer = P2PNodeDeployer(u'example.com', volume_service, fake_docker)

        application_name = u'site-example.com'
        application = Application(
            name=application_name,
            image=DockerImage(repository=u'clusterhq/postgresql',
                              tag=u'9.3.5'),
            restart_policy=policy,
        )

        StartApplication(application=application,
                         hostname=u"node1.example.com").run(deployer)

        self.assertIs(
            policy,
            fake_docker._units[application_name].restart_policy,
        )


class LinkEnviromentTests(SynchronousTestCase):
    """
    Tests for ``_link_environment``.
    """

    def test_link_environment(self):
        """
        ``_link_environment(link)`` returns a dictonary
        with keys used by docker to represent links. Specifically
        ``<alias>_PORT_<local_port>_<protocol>`` and the broken out variants
        ``_ADDR``, ``_PORT`` and ``_PROTO``.
        """

        environment = _link_environment(
            protocol="udp",
            alias="dash-alias",
            local_port=80,
            hostname=u"the-host",
            remote_port=8080)
        self.assertEqual(
            environment,
            {
                u'DASH_ALIAS_PORT_80_UDP': u'udp://the-host:8080',
                u'DASH_ALIAS_PORT_80_UDP_PROTO': u'udp',
                u'DASH_ALIAS_PORT_80_UDP_ADDR': u'the-host',
                u'DASH_ALIAS_PORT_80_UDP_PORT': u'8080',
            })


class StopApplicationTests(SynchronousTestCase):
    """
    Tests for ``StopApplication``.
    """
    def test_stop(self):
        """
        ``StopApplication`` accepts an application object and when ``run()``
        is called returns a ``Deferred`` which fires when the container
        has been removed.
        """
        fake_docker = FakeDockerClient()
        api = P2PNodeDeployer(u'example.com', create_volume_service(self),
                              docker_client=fake_docker)
        application = Application(
            name=b'site-example.com',
            image=DockerImage(repository=u'clusterhq/flocker',
                              tag=u'release-14.0'),
            links=frozenset(),
        )

        StartApplication(application=application,
                         hostname="node1.example.com").run(api)
        existed = fake_docker.exists(application.name)
        stop_result = StopApplication(application=application).run(api)
        exists_result = fake_docker.exists(unit_name=application.name)

        self.assertEqual(
            (None, True, False),
            (self.successResultOf(stop_result),
             self.successResultOf(existed),
             self.successResultOf(exists_result))
        )

    def test_does_not_exist(self):
        """
        ``StopApplication.run()`` does not errback if the application does
        not exist.
        """
        api = P2PNodeDeployer(u'example.com', create_volume_service(self),
                              docker_client=FakeDockerClient())
        application = Application(
            name=b'site-example.com',
            image=DockerImage(repository=u'clusterhq/flocker',
                              tag=u'release-14.0'),
            links=frozenset(),
        )
        result = StopApplication(application=application).run(api)
        result = self.successResultOf(result)

        self.assertIs(None, result)


# This models an application that has a volume.

APPLICATION_WITH_VOLUME_NAME = b"psql-clusterhq"
# XXX For now we require volume names match application names,
# see https://github.com/ClusterHQ/flocker/issues/49
DATASET_ID = unicode(uuid4())
DATASET = Dataset(dataset_id=DATASET_ID,
                  metadata=pmap({u"name": APPLICATION_WITH_VOLUME_NAME}))
APPLICATION_WITH_VOLUME_MOUNTPOINT = FilePath(b"/var/lib/postgresql")
APPLICATION_WITH_VOLUME_IMAGE = u"clusterhq/postgresql:9.1"
APPLICATION_WITH_VOLUME = Application(
    name=APPLICATION_WITH_VOLUME_NAME,
    image=DockerImage.from_string(APPLICATION_WITH_VOLUME_IMAGE),
    volume=AttachedVolume(
        manifestation=Manifestation(dataset=DATASET, primary=True),
        mountpoint=APPLICATION_WITH_VOLUME_MOUNTPOINT,
    ),
    links=frozenset(),
)
MANIFESTATION = APPLICATION_WITH_VOLUME.volume.manifestation

DATASET_WITH_SIZE = Dataset(dataset_id=DATASET_ID,
                            metadata=DATASET.metadata,
                            maximum_size=1024 * 1024 * 100)

APPLICATION_WITH_VOLUME_SIZE = Application(
    name=APPLICATION_WITH_VOLUME_NAME,
    image=DockerImage.from_string(APPLICATION_WITH_VOLUME_IMAGE),
    volume=AttachedVolume(
        manifestation=Manifestation(dataset=DATASET_WITH_SIZE,
                                    primary=True),
        mountpoint=APPLICATION_WITH_VOLUME_MOUNTPOINT,
    ),
    links=frozenset(),
)

MANIFESTATION_WITH_SIZE = APPLICATION_WITH_VOLUME_SIZE.volume.manifestation

# Placeholder in case at some point discovered application is different
# than requested application:
DISCOVERED_APPLICATION_WITH_VOLUME = APPLICATION_WITH_VOLUME


class DeployerDiscoverNodeConfigurationTests(SynchronousTestCase):
    """
    Tests for ``P2PNodeDeployer.discover_local_state``.
    """
    def setUp(self):
        self.volume_service = create_volume_service(self)
        self.network = make_memory_network()

    def test_discover_none(self):
        """
        ``P2PNodeDeployer.discover_local_state`` returns an empty
        ``NodeState`` if there are no Docker containers on the host.
        """
        fake_docker = FakeDockerClient(units={})
        api = P2PNodeDeployer(
            u'example.com',
            self.volume_service,
            docker_client=fake_docker,
            network=self.network
        )
        d = api.discover_local_state()

        self.assertEqual(NodeState(hostname=u'example.com'),
                         self.successResultOf(d))

    def test_discover_one(self):
        """
        ``P2PNodeDeployer.discover_local_state`` returns ``NodeState`` with a
        a list of running ``Application``\ s; one for each active container.
        """
        expected_application_name = u'site-example.com'
        unit = Unit(name=expected_application_name,
                    container_name=expected_application_name,
                    container_image=u"flocker/wordpress:latest",
                    activation_state=u'active')
        fake_docker = FakeDockerClient(units={expected_application_name: unit})
        application = Application(
            name=unit.name,
            image=DockerImage.from_string(unit.container_image)
        )
        api = P2PNodeDeployer(
            u'example.com',
            self.volume_service,
            docker_client=fake_docker,
            network=self.network
        )
        d = api.discover_local_state()

        self.assertEqual(NodeState(hostname=u'example.com',
                                   applications=[application]),
                         self.successResultOf(d))

    def test_discover_multiple(self):
        """
        ``P2PNodeDeployer.discover_local_state`` returns a ``NodeState`` with
        a running ``Application`` for every active container on the host.
        """
        unit1 = Unit(name=u'site-example.com',
                     container_name=u'site-example.com',
                     container_image=u'clusterhq/wordpress:latest',
                     activation_state=u'active')
        unit2 = Unit(name=u'site-example.net',
                     container_name=u'site-example.net',
                     container_image=u'clusterhq/wordpress:latest',
                     activation_state=u'active')
        units = {unit1.name: unit1, unit2.name: unit2}

        fake_docker = FakeDockerClient(units=units)
        applications = [
            Application(
                name=unit.name,
                image=DockerImage.from_string(unit.container_image)
            ) for unit in units.values()
        ]
        api = P2PNodeDeployer(
            u'example.com',
            self.volume_service,
            docker_client=fake_docker,
            network=self.network
        )
        d = api.discover_local_state()

        self.assertItemsEqual(pset(applications),
                              self.successResultOf(d).applications)

    def test_discover_application_with_links(self):
        """
        An ``Application`` with ``Link`` objects is discovered from a ``Unit``
        with environment variables that correspond to an exposed link.
        """
        fake_docker = FakeDockerClient()
        applications = [
            Application(
                name=u'site-example.com',
                image=DockerImage.from_string(u'clusterhq/wordpress:latest'),
                links=frozenset([
                    Link(local_port=80, remote_port=8080, alias='APACHE')
                ])
            )
        ]
        api = P2PNodeDeployer(
            u'example.com',
            self.volume_service,
            docker_client=fake_docker,
            network=self.network
        )
        for app in applications:
            StartApplication(
                hostname='node1.example.com', application=app
            ).run(api)
        d = api.discover_local_state()

        self.assertEqual(sorted(applications),
                         sorted(self.successResultOf(d).applications))

    def test_discover_application_with_ports(self):
        """
        An ``Application`` with ``Port`` objects is discovered from a ``Unit``
        with exposed ``Portmap`` objects.
        """
        ports = [PortMap(internal_port=80, external_port=8080)]
        unit1 = Unit(name=u'site-example.com',
                     container_name=u'site-example.com',
                     container_image=u'clusterhq/wordpress:latest',
                     ports=frozenset(ports),
                     activation_state=u'active')
        units = {unit1.name: unit1}

        fake_docker = FakeDockerClient(units=units)
        applications = [
            Application(
                name=unit1.name,
                image=DockerImage.from_string(unit1.container_image),
                ports=frozenset([
                    Port(internal_port=80, external_port=8080)
                ])
            )
        ]
        api = P2PNodeDeployer(
            u'example.com',
            self.volume_service,
            docker_client=fake_docker,
            network=self.network
        )
        d = api.discover_local_state()

        self.assertEqual(sorted(applications),
                         sorted(self.successResultOf(d).applications))

    def test_discover_locally_owned_volume(self):
        """
        Locally owned volumes are added to ``Application`` with same name as
        an ``AttachedVolume``.
        """
        DATASET_ID = u"uuid123"
        DATASET_ID2 = u"uuid456"
        volume1 = self.successResultOf(self.volume_service.create(
            self.volume_service.get(_to_volume_name(DATASET_ID))
        ))
        volume2 = self.successResultOf(self.volume_service.create(
            self.volume_service.get(_to_volume_name(DATASET_ID2))
        ))

        unit1 = Unit(name=u'site-example.com',
                     container_name=u'site-example.com',
                     container_image=u"clusterhq/wordpress:latest",
                     volumes=frozenset(
                         [DockerVolume(
                             node_path=volume1.get_filesystem().get_path(),
                             container_path=FilePath(b'/var/lib/data')
                         )]
                     ),
                     activation_state=u'active')
        unit2 = Unit(name=u'site-example.net',
                     container_name=u'site-example.net',
                     container_image=u"clusterhq/wordpress:latest",
                     volumes=frozenset(
                         [DockerVolume(
                             node_path=volume2.get_filesystem().get_path(),
                             container_path=FilePath(b'/var/lib/data')
                         )]
                     ),
                     activation_state=u'active')
        units = {unit1.name: unit1, unit2.name: unit2}

        fake_docker = FakeDockerClient(units=units)
        applications = [
            Application(
                name=unit.name,
                image=DockerImage.from_string(unit.container_image),
                volume=AttachedVolume(
                    manifestation=Manifestation(
                        dataset=Dataset(dataset_id=respective_id,
                                        metadata=pmap({u"name": unit.name})),
                        primary=True,
                    ),
                    mountpoint=FilePath(b'/var/lib/data')
                    )
            ) for (unit, respective_id) in [(unit1, DATASET_ID),
                                            (unit2, DATASET_ID2)]]
        api = P2PNodeDeployer(
            u'example.com',
            self.volume_service,
            docker_client=fake_docker,
            network=self.network
        )
        d = api.discover_local_state()

        self.assertItemsEqual(pset(applications),
                              self.successResultOf(d).applications)

    def test_discover_locally_owned_volume_with_size(self):
        """
        Locally owned volumes are added to ``Application`` with same name as
        an ``AttachedVolume``, which contains a maximum_size corresponding to
        the existing volume's maximum size.
        """
        DATASET_ID = u"uuid123"
        DATASET_ID2 = u"uuid456"
        volume1 = self.successResultOf(self.volume_service.create(
            self.volume_service.get(
                _to_volume_name(DATASET_ID),
                size=VolumeSize(maximum_size=1024 * 1024 * 100)
            )
        ))
        volume2 = self.successResultOf(self.volume_service.create(
            self.volume_service.get(_to_volume_name(DATASET_ID2))
        ))

        unit1 = Unit(name=u'site-example.com',
                     container_name=u'site-example.com',
                     container_image=u"clusterhq/wordpress:latest",
                     volumes=frozenset(
                         [DockerVolume(
                             node_path=volume1.get_filesystem().get_path(),
                             container_path=FilePath(b'/var/lib/data')
                         )]
                     ),
                     activation_state=u'active')
        unit2 = Unit(name=u'site-example.net',
                     container_name=u'site-example.net',
                     container_image=u"clusterhq/wordpress:latest",
                     volumes=frozenset(
                         [DockerVolume(
                             node_path=volume2.get_filesystem().get_path(),
                             container_path=FilePath(b'/var/lib/data')
                         )]
                     ),
                     activation_state=u'active')
        units = {unit1.name: unit1, unit2.name: unit2}

        fake_docker = FakeDockerClient(units=units)

        applications = [
            Application(
                name=unit1.name,
                image=DockerImage.from_string(unit1.container_image),
                volume=AttachedVolume(
                    manifestation=Manifestation(
                        dataset=Dataset(
                            dataset_id=DATASET_ID,
                            metadata=pmap({"name": unit1.name}),
                            maximum_size=1024 * 1024 * 100),
                        primary=True,
                    ),
                    mountpoint=FilePath(b'/var/lib/data'),
                    )
            ),
            Application(
                name=unit2.name,
                image=DockerImage.from_string(unit2.container_image),
                volume=AttachedVolume(
                    manifestation=Manifestation(
                        dataset=Dataset(dataset_id=DATASET_ID2,
                                        metadata=pmap({"name": unit2.name})),
                        primary=True,
                    ),
                    mountpoint=FilePath(b'/var/lib/data'),
                    )
            )]
        api = P2PNodeDeployer(
            u'example.com',
            self.volume_service,
            docker_client=fake_docker,
            network=self.network
        )
        d = api.discover_local_state()

        self.assertItemsEqual(pset(applications),
                              self.successResultOf(d).applications)

    def test_discover_remotely_owned_volumes_ignored(self):
        """
        Remotely owned volumes are not added to the discovered ``Application``
        instances.
        """
        unit = Unit(name=u'site-example.com',
                    container_name=u'site-example.com',
                    container_image=u"clusterhq/wordpress:latest",
                    activation_state=u'active')
        units = {unit.name: unit}

        volume = Volume(node_id=unicode(uuid4()),
                        name=_to_volume_name(u"xxxx1234"),
                        service=self.volume_service)
        self.successResultOf(volume.service.pool.create(volume))

        fake_docker = FakeDockerClient(units=units)
        applications = [Application(name=unit.name,
                                    image=DockerImage.from_string(
                                        unit.container_image))]
        api = P2PNodeDeployer(
            u'example.com',
            self.volume_service,
            docker_client=fake_docker,
            network=self.network
        )
        d = api.discover_local_state()
        self.assertEqual(sorted(applications),
                         sorted(self.successResultOf(d).applications))

    def test_ignore_unknown_volumes(self):
        """
        Docker volumes that cannot be matched to a dataset are ignored.
        """
        unit = Unit(name=u'site-example.com',
                    container_name=u'site-example.com',
                    container_image=u"clusterhq/wordpress:latest",
                    volumes=frozenset(
                        [DockerVolume(
                            node_path=FilePath(b"/some/random/path"),
                            container_path=FilePath(b'/var/lib/data')
                        )],
                    ),
                    activation_state=u'active')
        units = {unit.name: unit}

        fake_docker = FakeDockerClient(units=units)

        applications = [
            Application(
                name=unit.name,
                image=DockerImage.from_string(unit.container_image),
            ),
        ]
        api = P2PNodeDeployer(
            u'example.com',
            self.volume_service,
            docker_client=fake_docker,
            network=self.network
        )
        d = api.discover_local_state()

        self.assertEqual(sorted(applications),
                         sorted(self.successResultOf(d).applications))

    def test_not_running_units(self):
        """
        Units that are not active are considered to be not running by
        ``discover_local_state()``.
        """
        unit1 = Unit(name=u'site-example3.net',
                     container_name=u'site-example3.net',
                     container_image=u'clusterhq/wordpress:latest',
                     activation_state=u'inactive')
        unit2 = Unit(name=u'site-example4.net',
                     container_name=u'site-example4.net',
                     container_image=u'clusterhq/wordpress:latest',
                     activation_state=u'madeup')
        units = {unit1.name: unit1, unit2.name: unit2}

        fake_docker = FakeDockerClient(units=units)
        applications = [
            Application(name=unit.name,
                        image=DockerImage.from_string(
                            unit.container_image
                        ),
                        running=False) for unit in units.values()
        ]
        applications.sort()
        api = P2PNodeDeployer(
            u'example.com',
            self.volume_service,
            docker_client=fake_docker,
            network=self.network
        )
        d = api.discover_local_state()
        result = self.successResultOf(d)

        self.assertEqual(NodeState(hostname=u'example.com',
                                   applications=applications),
                         result)

    def test_discover_used_ports(self):
        """
        Any ports in use, as reported by the deployer's ``INetwork`` provider,
        are reported in the ``used_ports`` attribute of the ``NodeState``
        returned by ``discover_local_state``.
        """
        used_ports = frozenset([1, 3, 5, 1000])
        api = P2PNodeDeployer(
            u'example.com',
            create_volume_service(self),
            docker_client=FakeDockerClient(),
            network=make_memory_network(used_ports=used_ports)
        )

        discovering = api.discover_local_state()
        state = self.successResultOf(discovering)

        self.assertEqual(
            NodeState(hostname=u'example.com', used_ports=used_ports),
            state
        )

    def test_discover_application_restart_policy(self):
        """
        An ``Application`` with the appropriate ``IRestartPolicy`` is
        discovered from the corresponding restart policy of the ``Unit``.
        """
        policy = object()
        unit1 = Unit(name=u'site-example.com',
                     container_name=u'site-example.com',
                     container_image=u'clusterhq/wordpress:latest',
                     restart_policy=policy,
                     activation_state=u'active')
        units = {unit1.name: unit1}

        fake_docker = FakeDockerClient(units=units)
        applications = [
            Application(
                name=unit1.name,
                image=DockerImage.from_string(unit1.container_image),
                restart_policy=policy,
            )
        ]
        api = P2PNodeDeployer(
            u'example.com',
            self.volume_service,
            docker_client=fake_docker,
            network=self.network
        )
        d = api.discover_local_state()

        self.assertEqual(sorted(applications),
                         sorted(self.successResultOf(d).applications))

    DATASET_ID = u"uuid123"
    DATASET_ID2 = u"uuid456"

    def _setup_datasets(self):
        """
        Setup a ``P2PNodeDeployer`` that will discover two manifestations.

        :return: Suitably configured ``P2PNodeDeployer``.
        """
        volume1 = self.successResultOf(self.volume_service.create(
            self.volume_service.get(_to_volume_name(self.DATASET_ID))
        ))
        self.successResultOf(self.volume_service.create(
            self.volume_service.get(_to_volume_name(self.DATASET_ID2))
        ))

        unit1 = Unit(name=u'site-example.com',
                     container_name=u'site-example.com',
                     container_image=u"clusterhq/wordpress:latest",
                     volumes=frozenset(
                         [DockerVolume(
                             node_path=volume1.get_filesystem().get_path(),
                             container_path=FilePath(b'/var/lib/data')
                         )]
                     ),
                     activation_state=u'active')
        units = {unit1.name: unit1}

        fake_docker = FakeDockerClient(units=units)
        return P2PNodeDeployer(
            u'example.com',
            self.volume_service,
            docker_client=fake_docker,
            network=self.network
        )

    def test_discover_datasets(self):
        """
        All datasets on the node are added to ``NodeState.manifestations``.
        """
        api = self._setup_datasets()
        d = api.discover_local_state()

        self.assertEqual(
            pset(
                {Manifestation(
                    dataset=Dataset(
                        dataset_id=self.DATASET_ID,
                        metadata=pmap({u"name": u"site-example.com"})),
                    primary=True),
                 Manifestation(dataset=Dataset(dataset_id=self.DATASET_ID2),
                               primary=True)}),
            self.successResultOf(d).manifestations)

    def test_discover_manifestation_paths(self):
        """
        All datasets on the node have their paths added to
        ``NodeState.manifestations``.
        """
        api = self._setup_datasets()
        d = api.discover_local_state()

        self.assertEqual(
            {self.DATASET_ID:
             self.volume_service.get(_to_volume_name(
                 self.DATASET_ID)).get_filesystem().get_path(),
             self.DATASET_ID2:
             self.volume_service.get(_to_volume_name(
                 self.DATASET_ID2)).get_filesystem().get_path()},
            self.successResultOf(d).paths)


class DeployerCalculateNecessaryStateChangesTests(SynchronousTestCase):
    """
    Tests for ``P2PNodeDeployer.calculate_necessary_state_changes``.
    """
    def test_no_state_changes(self):
        """
        ``P2PNodeDeployer.calculate_necessary_state_changes`` returns a
        ``Deferred`` which fires with a :class:`IStateChange` instance
        indicating that no changes are necessary when there are no
        applications running or desired, and no proxies exist or are
        desired.
        """
        fake_docker = FakeDockerClient(units={})
        api = P2PNodeDeployer(u'node.example.com', create_volume_service(self),
                              docker_client=fake_docker,
                              network=make_memory_network())
        desired = Deployment(nodes=frozenset())
        result = api.calculate_necessary_state_changes(
            self.successResultOf(api.discover_local_state()),
            desired_configuration=desired,
            current_cluster_state=EMPTY)
        expected = Sequentially(changes=[])
        self.assertEqual(expected, result)

    def test_proxy_needs_creating(self):
        """
        ``P2PNodeDeployer.calculate_necessary_state_changes`` returns a
        ``IStateChange``, specifically a ``SetProxies`` with a list of
        ``Proxy`` objects. One for each port exposed by ``Application``\ s
        hosted on a remote nodes.
        """
        fake_docker = FakeDockerClient(units={})
        api = P2PNodeDeployer(u'node2.example.com',
                              create_volume_service(self),
                              docker_client=fake_docker,
                              network=make_memory_network())
        expected_destination_port = 1001
        expected_destination_host = u'node1.example.com'
        port = Port(internal_port=3306,
                    external_port=expected_destination_port)
        application = Application(
            name=b'mysql-hybridcluster',
            image=DockerImage(repository=u'clusterhq/mysql',
                              tag=u'release-14.0'),
            ports=frozenset([port]),
        )

        nodes = frozenset([
            Node(
                hostname=expected_destination_host,
                applications=frozenset([application])
            )
        ])

        desired = Deployment(nodes=nodes)
        result = api.calculate_necessary_state_changes(
            self.successResultOf(api.discover_local_state()),
            desired_configuration=desired, current_cluster_state=EMPTY)
        proxy = Proxy(ip=expected_destination_host,
                      port=expected_destination_port)
        expected = Sequentially(changes=[SetProxies(ports=frozenset([proxy]))])
        self.assertEqual(expected, result)

    def test_proxy_empty(self):
        """
        ``P2PNodeDeployer.calculate_necessary_state_changes`` returns a
        ``SetProxies`` instance containing an empty `proxies`
        list if there are no remote applications that need proxies.
        """
        network = make_memory_network()
        network.create_proxy_to(ip=u'192.0.2.100', port=3306)

        api = P2PNodeDeployer(u'node2.example.com',
                              create_volume_service(self),
                              docker_client=FakeDockerClient(),
                              network=network)
        desired = Deployment(nodes=frozenset())
        result = api.calculate_necessary_state_changes(
            self.successResultOf(api.discover_local_state()),
            desired_configuration=desired, current_cluster_state=EMPTY)
        expected = Sequentially(changes=[SetProxies(ports=frozenset())])
        self.assertEqual(expected, result)

    def test_open_port_needs_creating(self):
        """
        ``P2PNodeDeployer.calculate_necessary_state_changes`` returns a
        ``IStateChange``, specifically a ``OpenPorts`` with a list of
        ports to open. One for each port exposed by ``Application``\ s
        hosted on this node.
        """
        fake_docker = FakeDockerClient(units={})
        unit = Unit(name=u'mysql-hybridcluster',
                    container_name=u'mysql-hybridcluster',
                    container_image=u'clusterhq/mysql:release-14.0',
                    activation_state=u'active',
                    ports=frozenset([PortMap(
                        external_port=1001,
                        internal_port=3306,
                        )]),
                    )

        fake_docker = FakeDockerClient(units={unit.name: unit})

        api = P2PNodeDeployer(u'node2.example.com',
                              create_volume_service(self),
                              docker_client=fake_docker,
                              network=make_memory_network())
        expected_destination_port = 1001
        port = Port(internal_port=3306,
                    external_port=expected_destination_port)
        application = Application(
            name=b'mysql-hybridcluster',
            image=DockerImage(repository=u'clusterhq/mysql',
                              tag=u'release-14.0'),
            ports=[port],
        )

        nodes = [
            Node(
                hostname=api.hostname,
                applications=[application]
            )
        ]

        desired = Deployment(nodes=nodes)
        result = api.calculate_necessary_state_changes(
            self.successResultOf(api.discover_local_state()),
            desired_configuration=desired, current_cluster_state=EMPTY)
        expected = Sequentially(changes=[
            OpenPorts(ports=[OpenPort(port=expected_destination_port)])])
        self.assertEqual(expected, result)

    def test_open_ports_empty(self):
        """
        ``P2PNodeDeployer.calculate_necessary_state_changes`` returns a
        ``OpenPorts`` instance containing an empty `ports`
        list if there are no local applications that need open_ports.
        """
        network = make_memory_network()
        network.open_port(port=3306)

        api = P2PNodeDeployer(u'node2.example.com',
                              create_volume_service(self),
                              docker_client=FakeDockerClient(),
                              network=network)
        desired = Deployment(nodes=[])
        result = api.calculate_necessary_state_changes(
            self.successResultOf(api.discover_local_state()),
            desired_configuration=desired, current_cluster_state=EMPTY)
        expected = Sequentially(changes=[OpenPorts(ports=[])])
        self.assertEqual(expected, result)

    def test_application_needs_stopping(self):
        """
        ``P2PNodeDeployer.calculate_necessary_state_changes`` specifies that an
        application must be stopped when it is running but not desired.
        """
        unit = Unit(name=u'site-example.com',
                    container_name=u'site-example.com',
                    container_image=u'flocker/wordpress:v1.0.0',
                    activation_state=u'active')

        fake_docker = FakeDockerClient(units={unit.name: unit})
        api = P2PNodeDeployer(u'node.example.com', create_volume_service(self),
                              docker_client=fake_docker,
                              network=make_memory_network())
        desired = Deployment(nodes=frozenset())
        result = api.calculate_necessary_state_changes(
            self.successResultOf(api.discover_local_state()),
            desired_configuration=desired,
            current_cluster_state=EMPTY)
        to_stop = StopApplication(application=Application(
            name=unit.name, image=DockerImage.from_string(
                unit.container_image)))
        expected = Sequentially(changes=[InParallel(changes=[to_stop])])
        self.assertEqual(expected, result)

    def test_application_needs_starting(self):
        """
        ``P2PNodeDeployer.calculate_necessary_state_changes`` specifies that an
        application must be started when it is desired on the given node but
        not running.
        """
        fake_docker = FakeDockerClient(units={})
        api = P2PNodeDeployer(u'node.example.com', create_volume_service(self),
                              docker_client=fake_docker,
                              network=make_memory_network())
        application = Application(
            name=b'mysql-hybridcluster',
            image=DockerImage(repository=u'clusterhq/flocker',
                              tag=u'release-14.0')
        )

        nodes = frozenset([
            Node(
                hostname=u'node.example.com',
                applications=frozenset([application])
            )
        ])

        desired = Deployment(nodes=nodes)
        result = api.calculate_necessary_state_changes(
            self.successResultOf(api.discover_local_state()),
            desired_configuration=desired,
            current_cluster_state=EMPTY)
        expected = Sequentially(changes=[InParallel(
            changes=[StartApplication(application=application,
                                      hostname="node.example.com")])])
        self.assertEqual(expected, result)

    def test_only_this_node(self):
        """
        ``P2PNodeDeployer.calculate_necessary_state_changes`` does not specify
        that an application must be started if the desired changes apply
        to a different node.
        """
        fake_docker = FakeDockerClient(units={})
        api = P2PNodeDeployer(u'node.example.com', create_volume_service(self),
                              docker_client=fake_docker,
                              network=make_memory_network())
        application = Application(
            name=b'mysql-hybridcluster',
            image=DockerImage(repository=u'clusterhq/flocker',
                              tag=u'release-14.0')
        )

        nodes = frozenset([
            Node(
                hostname=u'node1.example.net',
                applications=frozenset([application])
            )
        ])

        desired = Deployment(nodes=nodes)
        result = api.calculate_necessary_state_changes(
            self.successResultOf(api.discover_local_state()),
            desired_configuration=desired,
            current_cluster_state=EMPTY)
        expected = Sequentially(changes=[])
        self.assertEqual(expected, result)

    def test_no_change_needed(self):
        """
        ``P2PNodeDeployer.calculate_necessary_state_changes`` does not specify
        that an application must be started or stopped if the desired
        configuration is the same as the current configuration.
        """
        unit = Unit(name=u'mysql-hybridcluster',
                    container_name=u'mysql-hybridcluster',
                    container_image=u'clusterhq/mysql:latest',
                    activation_state=u'active',
                    )

        fake_docker = FakeDockerClient(units={unit.name: unit})
        api = P2PNodeDeployer(u'node.example.com', create_volume_service(self),
                              docker_client=fake_docker,
                              network=make_memory_network())

        application = Application(
            name=u'mysql-hybridcluster',
            image=DockerImage(repository=u'clusterhq/mysql',
                              tag=u'latest'),
            ports=frozenset(),
        )

        nodes = frozenset([
            Node(
                hostname=u'node.example.com',
                applications=frozenset([application])
            )
        ])

        desired = Deployment(nodes=nodes)
        result = api.calculate_necessary_state_changes(
            self.successResultOf(api.discover_local_state()),
            desired_configuration=desired,
            current_cluster_state=EMPTY)
        expected = Sequentially(changes=[])
        self.assertEqual(expected, result)

    def test_node_not_described(self):
        """
        ``P2PNodeDeployer.calculate_necessary_state_changes`` specifies that
        all applications on a node must be stopped if the desired
        configuration does not include that node.
        """
        unit = Unit(name=u'mysql-hybridcluster',
                    container_name='mysql-hybridcluster',
                    container_image=u'clusterhq/mysql:latest',
                    activation_state=u'active')

        fake_docker = FakeDockerClient(units={unit.name: unit})
        api = P2PNodeDeployer(u'node.example.com', create_volume_service(self),
                              docker_client=fake_docker,
                              network=make_memory_network())
        desired = Deployment(nodes=frozenset())
        result = api.calculate_necessary_state_changes(
            self.successResultOf(api.discover_local_state()),
            desired_configuration=desired,
            current_cluster_state=EMPTY)
        to_stop = StopApplication(
            application=Application(
                name=unit.name,
                image=DockerImage.from_string(unit.container_image)
            )
        )
        expected = Sequentially(changes=[InParallel(changes=[to_stop])])
        self.assertEqual(expected, result)

    def test_volume_created(self):
        """
        ``P2PNodeDeployer.calculate_necessary_state_changes`` specifies that a
        new volume must be created if the desired configuration specifies
        that an application which was previously running nowhere is going
        to be running on *this* node and that application requires a
        volume.
        """
        hostname = u"node1.example.com"

        # The application is not running here - therefore there is no container
        # for it.
        docker = FakeDockerClient(units={})

        # The discovered current configuration of the cluster also reflects
        # this.
        current = Deployment(nodes=frozenset({
            Node(hostname=hostname, applications=frozenset()),
        }))

        api = P2PNodeDeployer(hostname, create_volume_service(self),
                              docker_client=docker,
                              network=make_memory_network())

        node = Node(
            hostname=hostname,
            applications=frozenset({APPLICATION_WITH_VOLUME}),
            manifestations={MANIFESTATION.dataset_id:
                            MANIFESTATION},
        )

        # This completely expresses the configuration for a cluster of one node
        # with one application which requires a volume.  It's the state we
        # should get to with the changes calculated below.
        desired = Deployment(nodes=frozenset({node}))

        changes = api.calculate_necessary_state_changes(
            self.successResultOf(api.discover_local_state()),
            desired_configuration=desired,
            current_cluster_state=current,
        )

        volume = APPLICATION_WITH_VOLUME.volume

        expected = Sequentially(changes=[
            InParallel(changes=[CreateDataset(dataset=volume.dataset)]),
            InParallel(changes=[StartApplication(
                application=APPLICATION_WITH_VOLUME,
                hostname=hostname)])])
        self.assertEqual(expected, changes)

    def test_dataset_deleted(self):
        """
        ``P2PNodeDeployer.calculate_necessary_state_changes`` specifies that a
        dataset must be deleted if the desired configuration specifies
        that the dataset has the ``deleted`` attribute set to True.

        Note that for now this happens regardless of whether the node
        actually has the dataset, since the deployer doesn't know about
        replicas... see FLOC-1240.
        """
        docker = FakeDockerClient(units={})
        node = Node(
            hostname=u"10.1.1.1",
            manifestations={MANIFESTATION.dataset_id:
                            MANIFESTATION},
        )
        current = Deployment(nodes=[node])

        volume_service = create_volume_service(self)
        self.successResultOf(volume_service.create(
            volume_service.get(_to_volume_name(DATASET_ID))))

        api = P2PNodeDeployer(
            node.hostname,
            volume_service, docker_client=docker,
            network=make_memory_network()
        )
        desired = current.update_node(node.transform(
            ("manifestations", DATASET_ID, "dataset", "deleted"), True))

        changes = api.calculate_necessary_state_changes(
            self.successResultOf(api.discover_local_state()),
            desired_configuration=desired,
            current_cluster_state=current,
        )

        expected = Sequentially(changes=[
            InParallel(changes=[DeleteDataset(dataset=DATASET.set(
                "deleted", True))])
            ])
        self.assertEqual(expected, changes)

    def test_deletion_after_application_stop(self):
        """
        ``P2PNodeDeployer.calculate_necessary_state_changes`` ensures dataset
        deletion happens after application stop phase to make sure nothing
        is using the deleted dataset.
        """
        unit = Unit(name=u'site-example.com',
                    container_name=u'site-example.com',
                    container_image=u'flocker/wordpress:v1.0.0',
                    activation_state=u'active')

        docker = FakeDockerClient(units={unit.name: unit})
        node = Node(
            hostname=u"10.1.1.1",
            manifestations={MANIFESTATION.dataset_id:
                            MANIFESTATION},
        )
        current = Deployment(nodes=[node])

        volume_service = create_volume_service(self)
        self.successResultOf(volume_service.create(
            volume_service.get(_to_volume_name(DATASET_ID))))

        api = P2PNodeDeployer(
            node.hostname,
            volume_service, docker_client=docker,
            network=make_memory_network()
        )
        desired = current.update_node(node.transform(
            ("manifestations", DATASET_ID, "dataset", "deleted"), True))

        changes = api.calculate_necessary_state_changes(
            self.successResultOf(api.discover_local_state()),
            desired_configuration=desired,
            current_cluster_state=current,
        )

        to_stop = StopApplication(application=Application(
            name=unit.name, image=DockerImage.from_string(
                unit.container_image)))
        expected = Sequentially(changes=[
            InParallel(changes=[to_stop]),
            InParallel(changes=[DeleteDataset(dataset=DATASET.set(
                "deleted", True))])
            ])
        self.assertEqual(expected, changes)

    def test_volume_wait(self):
        """
        ``P2PNodeDeployer.calculate_necessary_state_changes`` specifies that
        the volume for an application which was previously running on
        another node must be waited for, in anticipation of that node
        handing it off to us.
        """
        # The application is not running here - therefore there is no container
        # for it.
        docker = FakeDockerClient(units={})

        node = Node(
            hostname=u"node1.example.com",
            applications=frozenset(),
        )
        another_node = Node(
            hostname=u"node2.example.com",
            applications=frozenset({DISCOVERED_APPLICATION_WITH_VOLUME}),
            manifestations={MANIFESTATION.dataset_id: MANIFESTATION},
        )

        # The discovered current configuration of the cluster reveals the
        # application is running somewhere else.
        current = Deployment(nodes=frozenset([node, another_node]))

        api = P2PNodeDeployer(
            node.hostname,
            create_volume_service(self), docker_client=docker,
            network=make_memory_network()
        )

        desired = Deployment(nodes=frozenset({
            Node(hostname=node.hostname,
                 applications=frozenset({APPLICATION_WITH_VOLUME}),
                 manifestations={MANIFESTATION.dataset_id:
                                 MANIFESTATION}),
            Node(hostname=another_node.hostname,
                 applications=frozenset()),
        }))

        changes = api.calculate_necessary_state_changes(
            self.successResultOf(api.discover_local_state()),
            desired_configuration=desired,
            current_cluster_state=current,
        )

        volume = APPLICATION_WITH_VOLUME.volume

        expected = Sequentially(changes=[
            InParallel(changes=[WaitForDataset(dataset=volume.dataset)]),
            InParallel(changes=[ResizeDataset(dataset=volume.dataset)]),
            InParallel(changes=[StartApplication(
                application=APPLICATION_WITH_VOLUME,
                hostname="node1.example.com")])])
        self.assertEqual(expected, changes)

    def test_volume_handoff(self):
        """
        ``P2PNodeDeployer.calculate_necessary_state_changes`` specifies that
        the volume for an application which was previously running on this
        node but is now running on another node must be handed off.
        """
        # The application is running here.
        unit = Unit(
            name=APPLICATION_WITH_VOLUME_NAME,
            container_name=APPLICATION_WITH_VOLUME_NAME,
            container_image=APPLICATION_WITH_VOLUME_IMAGE,
            activation_state=u'active'
        )
        docker = FakeDockerClient(units={unit.name: unit})

        node = Node(
            hostname=u"node1.example.com",
            applications=frozenset({DISCOVERED_APPLICATION_WITH_VOLUME}),
            manifestations={MANIFESTATION.dataset_id:
                            MANIFESTATION},
        )
        another_node = Node(
            hostname=u"node2.example.com",
            applications=frozenset(),
        )

        # The discovered current configuration of the cluster reveals the
        # application is running here.
        current = Deployment(nodes=frozenset([node, another_node]))

        volume_service = create_volume_service(self)
        self.successResultOf(volume_service.create(
            volume_service.get(_to_volume_name(DATASET_ID))))

        api = P2PNodeDeployer(
            node.hostname,
            volume_service, docker_client=docker,
            network=make_memory_network()
        )

        desired = Deployment(nodes=frozenset({
            Node(hostname=node.hostname,
                 applications=frozenset()),
            Node(hostname=another_node.hostname,
                 applications=frozenset({APPLICATION_WITH_VOLUME}),
                 manifestations={MANIFESTATION.dataset_id:
                                 MANIFESTATION}),
        }))

        changes = api.calculate_necessary_state_changes(
            self.successResultOf(api.discover_local_state()),
            desired_configuration=desired,
            current_cluster_state=current,
        )

        volume = APPLICATION_WITH_VOLUME.volume

        expected = Sequentially(changes=[
            InParallel(changes=[PushDataset(
                dataset=volume.dataset, hostname=another_node.hostname)]),
            InParallel(changes=[StopApplication(
                application=Application(name=APPLICATION_WITH_VOLUME_NAME,
                                        image=DockerImage.from_string(
                                            unit.container_image
                                        )),)]),
            InParallel(changes=[HandoffDataset(
                dataset=volume.dataset, hostname=another_node.hostname)]),
        ])
        self.assertEqual(expected, changes)

    def test_no_volume_changes(self):
        """
        ``P2PNodeDeployer.calculate_necessary_state_changes`` specifies no
        work for the volume if an application which was previously running
        on this node continues to run on this node.
        """
        volume_service = create_volume_service(self)
        node_path = self.successResultOf(volume_service.create(
            volume_service.get(
                _to_volume_name(DATASET.dataset_id))
            )
        ).get_filesystem().get_path()

        # The application is running here.
        unit = Unit(
            name=APPLICATION_WITH_VOLUME_NAME,
            container_name=APPLICATION_WITH_VOLUME_NAME,
            container_image=APPLICATION_WITH_VOLUME_IMAGE,
            volumes=frozenset([DockerVolume(
                container_path=APPLICATION_WITH_VOLUME_MOUNTPOINT,
                node_path=node_path)]),
            activation_state=u'active'
        )
        docker = FakeDockerClient(units={unit.name: unit})

        current_node = Node(
            hostname=u"node1.example.com",
            applications=frozenset({APPLICATION_WITH_VOLUME}),
            manifestations={MANIFESTATION.dataset_id:
                            MANIFESTATION},
        )
        desired_node = Node(
            hostname=u"node1.example.com",
            applications=frozenset({APPLICATION_WITH_VOLUME}),
            manifestations={MANIFESTATION.dataset_id:
                            MANIFESTATION},
        )
        another_node = Node(
            hostname=u"node2.example.com",
            applications=frozenset(),
        )

        # The discovered current configuration of the cluster reveals the
        # application is running here.
        current = Deployment(nodes=frozenset([current_node, another_node]))
        desired = Deployment(nodes=frozenset([desired_node, another_node]))

        api = P2PNodeDeployer(
            current_node.hostname,
            volume_service, docker_client=docker,
            network=make_memory_network()
        )

        changes = api.calculate_necessary_state_changes(
            self.successResultOf(api.discover_local_state()),
            desired_configuration=desired,
            current_cluster_state=current,
        )

        expected = Sequentially(changes=[])
        self.assertEqual(expected, changes)

    def test_volume_resize(self):
        """
        ``P2PNodeDeployer.calculate_necessary_state_changes`` specifies that a
        volume will be resized if an application which was previously
        running on this node continues to run on this node but specifies a
        dataset maximum_size that differs to the existing dataset
        size. The Application will also be restarted.
        """
        volume_service = create_volume_service(self)
        node_path = self.successResultOf(volume_service.create(
            volume_service.get(
                _to_volume_name(DATASET.dataset_id))
            )
        ).get_filesystem().get_path()

        unit = Unit(
            name=APPLICATION_WITH_VOLUME_NAME,
            container_name=APPLICATION_WITH_VOLUME_NAME,
            container_image=APPLICATION_WITH_VOLUME_IMAGE,
            volumes=frozenset([DockerVolume(
                container_path=APPLICATION_WITH_VOLUME_MOUNTPOINT,
                node_path=node_path)]),
            activation_state=u'active'
        )
        docker = FakeDockerClient(units={unit.name: unit})

        current_node = Node(
            hostname=u"node1.example.com",
            applications=frozenset({APPLICATION_WITH_VOLUME}),
            manifestations={MANIFESTATION.dataset_id: MANIFESTATION},
        )
        desired_node = Node(
            hostname=u"node1.example.com",
            applications=frozenset({APPLICATION_WITH_VOLUME_SIZE}),
            manifestations={MANIFESTATION_WITH_SIZE.dataset_id:
                            MANIFESTATION_WITH_SIZE},
        )
        another_node = Node(
            hostname=u"node2.example.com",
            applications=frozenset(),
        )

        # The discovered current configuration of the cluster reveals the
        # application is running here.
        current = Deployment(nodes=frozenset([current_node, another_node]))
        desired = Deployment(nodes=frozenset([desired_node, another_node]))

        api = P2PNodeDeployer(
            current_node.hostname,
            volume_service, docker_client=docker,
            network=make_memory_network()
        )

        changes = api.calculate_necessary_state_changes(
            self.successResultOf(api.discover_local_state()),
            desired_configuration=desired,
            current_cluster_state=current,
        )

        expected = Sequentially(changes=[
            InParallel(
                changes=[ResizeDataset(
                    dataset=APPLICATION_WITH_VOLUME_SIZE.volume.dataset,
                    )]
            ),
            InParallel(
                changes=[Sequentially(
                    changes=[
                        StopApplication(application=APPLICATION_WITH_VOLUME),
                        StartApplication(
                            application=APPLICATION_WITH_VOLUME_SIZE,
                            hostname=u'node1.example.com')
                    ])]
            )])
        self.assertEqual(expected, changes)

    def test_volume_resized_before_move(self):
        """
        ``P2PNodeDeployer.calculate_necessary_state_changes`` specifies that a
        volume will be resized if an application which was previously
        running on this node is to be relocated to a different node but
        specifies a volume maximum_size that differs to the existing
        volume size. The volume will be resized before moving.
        """
        volume_service = create_volume_service(self)
        node_path = self.successResultOf(volume_service.create(
            volume_service.get(
                _to_volume_name(DATASET.dataset_id))
            )
        ).get_filesystem().get_path()

        unit = Unit(
            name=APPLICATION_WITH_VOLUME_NAME,
            container_name=APPLICATION_WITH_VOLUME_NAME,
            container_image=APPLICATION_WITH_VOLUME_IMAGE,
            volumes=frozenset([DockerVolume(
                container_path=APPLICATION_WITH_VOLUME_MOUNTPOINT,
                node_path=node_path)]),
            activation_state=u'active'
        )
        docker = FakeDockerClient(units={unit.name: unit})

        current_nodes = [
            Node(
                hostname=u"node1.example.com",
                applications=frozenset({APPLICATION_WITH_VOLUME}),
                manifestations={MANIFESTATION.dataset_id: MANIFESTATION},
            ),
            Node(
                hostname=u"node2.example.com",
                applications=frozenset(),
            )
        ]
        desired_nodes = [
            Node(
                hostname=u"node2.example.com",
                applications=frozenset({APPLICATION_WITH_VOLUME_SIZE}),
                manifestations={MANIFESTATION_WITH_SIZE.dataset_id:
                                MANIFESTATION_WITH_SIZE},
            ),
            Node(
                hostname=u"node1.example.com",
                applications=frozenset(),
            )
        ]

        # The discovered current configuration of the cluster reveals the
        # application is running here.
        current = Deployment(nodes=frozenset(current_nodes))
        desired = Deployment(nodes=frozenset(desired_nodes))

        api = P2PNodeDeployer(
            u"node1.example.com",
            volume_service, docker_client=docker,
            network=make_memory_network()
        )

        changes = api.calculate_necessary_state_changes(
            self.successResultOf(api.discover_local_state()),
            desired_configuration=desired,
            current_cluster_state=current,
        )

        volume = APPLICATION_WITH_VOLUME_SIZE.volume

        # expected is: resize volume, push, stop application, handoff
        expected = Sequentially(changes=[
            InParallel(
                changes=[ResizeDataset(dataset=volume.dataset)],
            ),
            InParallel(
                changes=[PushDataset(
                    dataset=volume.dataset,
                    hostname=u'node2.example.com')]
            ),
            InParallel(
                changes=[
                    StopApplication(application=APPLICATION_WITH_VOLUME)
                ]
            ),
            InParallel(
                changes=[HandoffDataset(
                    dataset=volume.dataset,
                    hostname=u'node2.example.com')]
            )])
        self.assertEqual(expected, changes)

    def test_volume_max_size_preserved_after_move(self):
        """
        ``P2PNodeDeployer.calculate_necessary_state_changes`` specifies that a
        volume will be resized if an application which was previously
        running on this node is to be relocated to a different node but
        specifies a volume maximum_size that differs to the existing
        volume size. The volume on the new target node will be resized
        after it has been received.
        """
        docker = FakeDockerClient(units={})

        node = Node(
            hostname=u"node1.example.com",
            applications=frozenset(),
        )
        another_node = Node(
            hostname=u"node2.example.com",
            applications=frozenset({APPLICATION_WITH_VOLUME}),
            manifestations={MANIFESTATION.dataset_id: MANIFESTATION},
        )

        current = Deployment(nodes=frozenset([node, another_node]))

        api = P2PNodeDeployer(
            node.hostname,
            create_volume_service(self), docker_client=docker,
            network=make_memory_network()
        )

        desired = Deployment(nodes=frozenset({
            Node(hostname=node.hostname,
                 applications=frozenset({APPLICATION_WITH_VOLUME_SIZE}),
                 manifestations={MANIFESTATION_WITH_SIZE.dataset_id:
                                 MANIFESTATION_WITH_SIZE}),
            Node(hostname=another_node.hostname,
                 applications=frozenset()),
        }))

        changes = api.calculate_necessary_state_changes(
            self.successResultOf(api.discover_local_state()),
            desired_configuration=desired,
            current_cluster_state=current,
        )

        volume = APPLICATION_WITH_VOLUME_SIZE.volume

        expected = Sequentially(changes=[
            InParallel(changes=[WaitForDataset(dataset=volume.dataset)]),
            InParallel(changes=[ResizeDataset(dataset=volume.dataset)]),
            InParallel(changes=[StartApplication(
                application=APPLICATION_WITH_VOLUME_SIZE,
                hostname="node1.example.com")])])
        self.assertEqual(expected, changes)

    def test_local_not_running_applications_restarted(self):
        """
        Applications that are not running but are supposed to be on the local
        node are added to the list of applications to restart.
        """
        unit = Unit(name=u'mysql-hybridcluster',
                    container_name=u'mysql-hybridcluster',
                    container_image=u'clusterhq/mysql:latest',
                    activation_state=u'inactive')

        fake_docker = FakeDockerClient(units={unit.name: unit})
        api = P2PNodeDeployer(u'n.example.com',
                              create_volume_service(self),
                              docker_client=fake_docker,
                              network=make_memory_network())
        application = Application(
            name=b'mysql-hybridcluster',
            image=DockerImage(repository=u'clusterhq/flocker',
                              tag=u'release-14.0')
        )
        nodes = frozenset([
            Node(
                hostname=u'n.example.com',
                applications=frozenset([application])
            )
        ])
        desired = Deployment(nodes=nodes)
        result = api.calculate_necessary_state_changes(
            self.successResultOf(api.discover_local_state()),
            desired_configuration=desired,
            current_cluster_state=EMPTY)

        expected = Sequentially(changes=[InParallel(changes=[
            Sequentially(changes=[StopApplication(application=application),
                                  StartApplication(application=application,
                                                   hostname="n.example.com")]),
        ])])
        self.assertEqual(expected, result)

    def test_not_local_not_running_applications_stopped(self):
        """
        Applications that are not running and are supposed to be on the local
        node are added to the list of applications to stop.
        """
        unit = Unit(name=u'mysql-hybridcluster',
                    container_name=u'mysql-hybridcluster',
                    container_image=u'flocker/mysql:latest',
                    activation_state=u'inactive')

        fake_docker = FakeDockerClient(units={unit.name: unit})
        api = P2PNodeDeployer(
            u'example.com',
            create_volume_service(self), docker_client=fake_docker,
            network=make_memory_network())

        desired = Deployment(nodes=frozenset())
        result = api.calculate_necessary_state_changes(
            self.successResultOf(api.discover_local_state()),
            desired_configuration=desired,
            current_cluster_state=EMPTY)
        to_stop = Application(
            name=unit.name,
            image=DockerImage.from_string(unit.container_image),
            running=False,
        )
        expected = Sequentially(changes=[InParallel(changes=[
            StopApplication(application=to_stop)])])
        self.assertEqual(expected, result)

    def test_handoff_precedes_wait(self):
        """
        Volume handoffs happen before volume waits, to prevent deadlocks
        between two nodes that are swapping volumes.
        """
        # The application is running here.
        unit = Unit(
            name=APPLICATION_WITH_VOLUME_NAME,
            container_name=APPLICATION_WITH_VOLUME_NAME,
            activation_state=u'active',
            container_image=APPLICATION_WITH_VOLUME_IMAGE,
        )
        docker = FakeDockerClient(units={unit.name: unit})
        volume = APPLICATION_WITH_VOLUME.volume
        volume2 = AttachedVolume(
            manifestation=Manifestation(
                dataset=Dataset(
                    dataset_id=unicode(uuid4()),
                    metadata=pmap({"name": "another"})),
                primary=True),
            mountpoint=FilePath(b"/blah"))

        another_application = Application(
            name=u"another",
            image=DockerImage(repository=u'clusterhq/postgresql',
                              tag=u'9.1'),
            volume=volume2,
            links=frozenset(),
        )
        discovered_another_application = Application(
            name=u"another",
            image=DockerImage.from_string(u'clusterhq/postgresql:9.1'),
            volume=volume2,
        )

        node = Node(
            hostname=u"node1.example.com",
            applications=frozenset({DISCOVERED_APPLICATION_WITH_VOLUME}),
            manifestations={MANIFESTATION.dataset_id: MANIFESTATION},
        )
        another_node = Node(
            hostname=u"node2.example.com",
            applications=frozenset({discovered_another_application}),
            manifestations={volume2.manifestation.dataset_id:
                            volume2.manifestation},
        )

        # The discovered current configuration of the cluster reveals the
        # application is running here, and another application is running
        # at the other node.
        current = Deployment(nodes=frozenset([node, another_node]))

        volume_service = create_volume_service(self)
        self.successResultOf(volume_service.create(
            volume_service.get(_to_volume_name(DATASET_ID))))

        api = P2PNodeDeployer(
            node.hostname,
            volume_service, docker_client=docker,
            network=make_memory_network()
        )

        # We're swapping the location of applications:
        desired = Deployment(nodes=frozenset({
            Node(hostname=node.hostname,
                 applications=frozenset({another_application}),
                 manifestations={volume2.manifestation.dataset_id:
                                 volume2.manifestation}),
            Node(hostname=another_node.hostname,
                 applications=frozenset({APPLICATION_WITH_VOLUME}),
                 manifestations={MANIFESTATION.dataset_id:
                                 MANIFESTATION}),
        }))

        changes = api.calculate_necessary_state_changes(
            self.successResultOf(api.discover_local_state()),
            desired_configuration=desired,
            current_cluster_state=current,
        )

        expected = Sequentially(changes=[
            InParallel(changes=[PushDataset(
                dataset=volume.dataset, hostname=another_node.hostname)]),
            InParallel(changes=[StopApplication(
                application=Application(name=APPLICATION_WITH_VOLUME_NAME,
                                        image=DockerImage.from_string(
                                            u'clusterhq/postgresql:9.1'),),)]),
            InParallel(changes=[HandoffDataset(
                dataset=volume.dataset, hostname=another_node.hostname)]),
            InParallel(changes=[WaitForDataset(dataset=volume2.dataset)]),
            InParallel(changes=[ResizeDataset(dataset=volume2.dataset)]),
            InParallel(changes=[
                StartApplication(application=another_application,
                                 hostname="node1.example.com")]),
        ])
        self.assertEqual(expected, changes)

    def test_restart_application_once_only(self):
        """
        An ``Application`` will only be added once to the list of applications
        to restart even if there are different reasons to restart it (it is
        not running and its setup has changed).
        """
        unit = Unit(
            name=u'postgres-example',
            container_name=u'postgres-example',
            container_image=u'clusterhq/postgres:latest',
            activation_state=u'inactive'
        )
        docker = FakeDockerClient(units={unit.name: unit})

        api = P2PNodeDeployer(
            u'node1.example.com',
            create_volume_service(self), docker_client=docker,
            network=make_memory_network()
        )

        old_postgres_app = Application(
            name=u'postgres-example',
            image=DockerImage.from_string(u'clusterhq/postgres:latest'),
            volume=None
        )

        new_postgres_app = Application(
            name=u'postgres-example',
            image=DockerImage.from_string(u'docker/postgres:latest'),
            volume=AttachedVolume(
                manifestation=Manifestation(
                    dataset=Dataset(dataset_id=u"342342"),
                    primary=True),
                mountpoint=FilePath(b'/var/lib/data')),
        )

        node = Node(
            hostname=u"node1.example.com",
            applications=frozenset({old_postgres_app}),
        )

        desired = Deployment(nodes=frozenset({
            Node(hostname=node.hostname,
                 applications=frozenset({new_postgres_app}),
                 manifestations={
                     new_postgres_app.volume.manifestation.dataset_id:
                     new_postgres_app.volume.manifestation}),
        }))
        result = api.calculate_necessary_state_changes(
            self.successResultOf(api.discover_local_state()),
            desired_configuration=desired,
            current_cluster_state=EMPTY,
        )

        expected = Sequentially(changes=[
            InParallel(changes=[
                CreateDataset(dataset=new_postgres_app.volume.dataset)]),
            InParallel(changes=[
                Sequentially(changes=[
                    StopApplication(application=new_postgres_app),
                    StartApplication(application=new_postgres_app,
                                     hostname=u'node1.example.com')
                ])
            ])
        ])
        self.assertEqual(expected, result)

    def test_app_with_changed_image_restarted(self):
        """
        An ``Application`` running on a given node that has a different image
        specified in the desired state to the image used by the application now
        is added to the list of applications to restart.
        """
        unit = Unit(
            name=u'postgres-example',
            container_name=u'postgres-example',
            container_image=u'clusterhq/postgres:latest',
            activation_state=u'active'
        )
        docker = FakeDockerClient(units={unit.name: unit})

        api = P2PNodeDeployer(
            u'node1.example.com',
            create_volume_service(self), docker_client=docker,
            network=make_memory_network()
        )

        old_postgres_app = Application(
            name=u'postgres-example',
            image=DockerImage.from_string(u'clusterhq/postgres:latest'),
            volume=None
        )

        new_postgres_app = Application(
            name=u'postgres-example',
            image=DockerImage.from_string(u'docker/postgres:latest'),
            volume=None
        )

        node = Node(
            hostname=u"node1.example.com",
            applications=frozenset({old_postgres_app}),
        )

        desired = Deployment(nodes=frozenset({
            Node(hostname=node.hostname,
                 applications=frozenset({new_postgres_app})),
        }))
        result = api.calculate_necessary_state_changes(
            self.successResultOf(api.discover_local_state()),
            desired_configuration=desired,
            current_cluster_state=EMPTY,
        )

        expected = Sequentially(changes=[InParallel(changes=[
            Sequentially(changes=[
                StopApplication(application=old_postgres_app),
                StartApplication(application=new_postgres_app,
                                 hostname="node1.example.com")
                ]),
        ])])

        self.assertEqual(expected, result)

    def test_app_with_changed_ports_restarted(self):
        """
        An ``Application`` running on a given node that has different port
        exposures specified in the desired state to the ports exposed by the
        application's current state is added to the list of applications to
        restart.
        """
        unit = Unit(
            name=u'postgres-example',
            container_name=u'postgres-example',
            container_image=u'clusterhq/postgres:latest',
            ports=frozenset([PortMap(
                internal_port=5432,
                external_port=50432
            )]),
            activation_state=u'active'
        )
        docker = FakeDockerClient(units={unit.name: unit})
        network = make_memory_network()
        network.open_port(50432)

        api = P2PNodeDeployer(
            u'node1.example.com',
            create_volume_service(self), docker_client=docker,
            network=network,
        )

        old_postgres_app = Application(
            name=u'postgres-example',
            image=DockerImage.from_string(u'clusterhq/postgres:latest'),
            volume=None,
            ports=frozenset([Port(
                internal_port=5432,
                external_port=50432
            )])
        )

        new_postgres_app = Application(
            name=u'postgres-example',
            image=DockerImage.from_string(u'clusterhq/postgres:latest'),
            volume=None,
            ports=frozenset([Port(
                internal_port=5433,
                external_port=50433
            )])
        )

        node = Node(
            hostname=u"node1.example.com",
            applications=frozenset({old_postgres_app}),
        )

        desired = Deployment(nodes=frozenset({
            Node(hostname=node.hostname,
                 applications=frozenset({new_postgres_app})),
        }))
        result = api.calculate_necessary_state_changes(
            self.successResultOf(api.discover_local_state()),
            desired_configuration=desired,
            current_cluster_state=EMPTY,
        )

        expected = Sequentially(changes=[
            OpenPorts(ports=[OpenPort(port=50433)]),
            InParallel(changes=[
                Sequentially(changes=[
                    StopApplication(application=old_postgres_app),
                    StartApplication(application=new_postgres_app,
                                     hostname="node1.example.com")
                ]),
            ]),
        ])

        self.assertEqual(expected, result)

    def test_app_with_changed_links_restarted(self):
        """
        An ``Application`` running on a given node that has different links
        specified in the desired state to the links specified by the
        application's current state is added to the list of applications to
        restart.
        """
        docker = FakeDockerClient()

        api = P2PNodeDeployer(
            u'node1.example.com',
            create_volume_service(self), docker_client=docker,
            network=make_memory_network()
        )

        old_wordpress_app = Application(
            name=u'wordpress-example',
            image=DockerImage.from_string(u'clusterhq/wordpress:latest'),
            volume=None,
            links=frozenset([
                Link(
                    local_port=5432, remote_port=50432, alias='POSTGRES'
                )
            ])
        )

        postgres_app = Application(
            name=u'postgres-example',
            image=DockerImage.from_string(u'clusterhq/postgres:latest')
        )

        StartApplication(hostname=u'node1.example.com',
                         application=postgres_app).run(api)

        StartApplication(hostname=u'node1.example.com',
                         application=old_wordpress_app).run(api)

        new_wordpress_app = Application(
            name=u'wordpress-example',
            image=DockerImage.from_string(u'clusterhq/wordpress:latest'),
            volume=None,
            links=frozenset([
                Link(
                    local_port=5432, remote_port=51432, alias='POSTGRES'
                )
            ])
        )

        desired = Deployment(nodes=frozenset({
            Node(hostname=u'node1.example.com',
                 applications=frozenset({new_wordpress_app, postgres_app})),
        }))
        result = api.calculate_necessary_state_changes(
            self.successResultOf(api.discover_local_state()),
            desired_configuration=desired,
            current_cluster_state=EMPTY,
        )

        expected = Sequentially(changes=[InParallel(changes=[
            Sequentially(changes=[
                StopApplication(application=old_wordpress_app),
                StartApplication(application=new_wordpress_app,
                                 hostname="node1.example.com")
                ]),
        ])])

        self.assertEqual(expected, result)


class DeployerCalculateNecessaryStateChangesDatasetOnlyTests(
        SynchronousTestCase):
    """
    Tests for ``P2PNodeDeployer.calculate_necessary_state_changes`` when only
    datasets are involved which are not attached to applications.
    """
    def test_dataset_created(self):
        """
        ``P2PNodeDeployer.calculate_necessary_state_changes`` specifies that a
        new dataset must be created if the desired configuration specifies
        that a dataset that previously existed nowhere is going to be on
        this node.
        """
        hostname = u"node1.example.com"

        current = Deployment(nodes=frozenset({
            Node(hostname=hostname),
        }))

        api = P2PNodeDeployer(
            hostname,
            create_volume_service(self),
            docker_client=FakeDockerClient(units={}),
            network=make_memory_network()
        )

        node = Node(
            hostname=hostname,
            manifestations={MANIFESTATION.dataset_id: MANIFESTATION},
        )
        desired = Deployment(nodes=frozenset({node}))

        changes = api.calculate_necessary_state_changes(
            self.successResultOf(api.discover_local_state()),
            desired_configuration=desired,
            current_cluster_state=current,
        )

        expected = Sequentially(changes=[
            InParallel(changes=[CreateDataset(
                dataset=MANIFESTATION.dataset)])])
        self.assertEqual(expected, changes)

    def test_dataset_wait(self):
        """
        ``P2PNodeDeployer.calculate_necessary_state_changes`` specifies that
        the dataset previously stored on another node must be waited for,
        in anticipation of that node handing it off to us.
        """
        docker = FakeDockerClient(units={})

        node = Node(
            hostname=u"node1.example.com",
            applications=frozenset(),
        )
        another_node = Node(
            hostname=u"node2.example.com",
            manifestations={MANIFESTATION.dataset_id: MANIFESTATION},
        )

        current = Deployment(nodes=frozenset([node, another_node]))

        api = P2PNodeDeployer(
            node.hostname,
            create_volume_service(self), docker_client=docker,
            network=make_memory_network()
        )

        desired = Deployment(nodes=frozenset({
            Node(hostname=node.hostname,
                 manifestations={MANIFESTATION.dataset_id: MANIFESTATION}),
            Node(hostname=another_node.hostname),
        }))

        changes = api.calculate_necessary_state_changes(
            self.successResultOf(api.discover_local_state()),
            desired_configuration=desired,
            current_cluster_state=current,
        )

        expected = Sequentially(changes=[
            InParallel(changes=[
                WaitForDataset(dataset=MANIFESTATION.dataset)]),
            InParallel(changes=[
                ResizeDataset(dataset=MANIFESTATION.dataset)])])
        self.assertEqual(expected, changes)

    def test_dataset_handoff(self):
        """
        ``P2PNodeDeployer.calculate_necessary_state_changes`` specifies that
        the dataset which was previously hosted on this node but is now
        supposed to be on another node must be handed off.
        """
        docker = FakeDockerClient(units={})

        node = Node(
            hostname=u"node1.example.com",
            manifestations={MANIFESTATION.dataset_id: MANIFESTATION},
        )
        another_node = Node(
            hostname=u"node2.example.com",
        )

        current = Deployment(nodes=frozenset([node, another_node]))

        volume_service = create_volume_service(self)
        self.successResultOf(volume_service.create(
            volume_service.get(_to_volume_name(DATASET_ID))))

        api = P2PNodeDeployer(
            node.hostname,
            volume_service, docker_client=docker,
            network=make_memory_network()
        )

        desired = Deployment(nodes=frozenset({
            Node(hostname=node.hostname),
            Node(hostname=another_node.hostname,
                 manifestations={MANIFESTATION.dataset_id: MANIFESTATION})}))

        changes = api.calculate_necessary_state_changes(
            self.successResultOf(api.discover_local_state()),
            desired_configuration=desired,
            current_cluster_state=current,
        )

        dataset = MANIFESTATION.dataset

        expected = Sequentially(changes=[
            InParallel(changes=[PushDataset(
                dataset=dataset, hostname=another_node.hostname)]),
            InParallel(changes=[HandoffDataset(
                dataset=dataset, hostname=another_node.hostname)]),
        ])
        self.assertEqual(expected, changes)

    def test_no_dataset_changes(self):
        """
        ``P2PNodeDeployer.calculate_necessary_state_changes`` specifies no
        work for the dataset if it was and continues to be on the node.
        """
        volume_service = create_volume_service(self)
        self.successResultOf(volume_service.create(
            volume_service.get(_to_volume_name(DATASET_ID))))

        docker = FakeDockerClient(units={})

        current_node = Node(
            hostname=u"node1.example.com",
            manifestations={MANIFESTATION.dataset_id: MANIFESTATION},
        )
        desired_node = current_node

        current = Deployment(nodes=frozenset([current_node]))
        desired = Deployment(nodes=frozenset([desired_node]))

        api = P2PNodeDeployer(
            current_node.hostname,
            volume_service, docker_client=docker,
            network=make_memory_network()
        )

        changes = api.calculate_necessary_state_changes(
            self.successResultOf(api.discover_local_state()),
            desired_configuration=desired,
            current_cluster_state=current,
        )

        expected = Sequentially(changes=[])
        self.assertEqual(expected, changes)

    def test_dataset_resize(self):
        """
        ``P2PNodeDeployer.calculate_necessary_state_changes`` specifies that a
        dataset will be resized if a dataset which was previously hosted
        on this node continues to be on this node but specifies a dataset
        maximum_size that differs to the existing dataset size.
        """
        volume_service = create_volume_service(self)
        self.successResultOf(volume_service.create(
            volume_service.get(_to_volume_name(DATASET_ID))))

        docker = FakeDockerClient(units={})

        current_node = Node(
            hostname=u"node1.example.com",
            manifestations={MANIFESTATION.dataset_id: MANIFESTATION},
        )
        desired_node = Node(
            hostname=u"node1.example.com",
            manifestations={MANIFESTATION_WITH_SIZE.dataset_id:
                            MANIFESTATION_WITH_SIZE},
        )

        current = Deployment(nodes=frozenset([current_node]))
        desired = Deployment(nodes=frozenset([desired_node]))

        api = P2PNodeDeployer(
            current_node.hostname,
            volume_service, docker_client=docker,
            network=make_memory_network()
        )

        changes = api.calculate_necessary_state_changes(
            self.successResultOf(api.discover_local_state()),
            desired_configuration=desired,
            current_cluster_state=current,
        )

        expected = Sequentially(changes=[
            InParallel(
                changes=[ResizeDataset(
                    dataset=APPLICATION_WITH_VOLUME_SIZE.volume.dataset,
                    )]
            )
        ])
        self.assertEqual(expected, changes)

    def test_dataset_resized_before_move(self):
        """
        ``P2PNodeDeployer.calculate_necessary_state_changes`` specifies that a
        dataset will be resized if it is to be relocated to a different
        node but specifies a maximum_size that differs to the existing
        size. The dataset will be resized before moving.
        """
        volume_service = create_volume_service(self)
        self.successResultOf(volume_service.create(
            volume_service.get(_to_volume_name(DATASET_ID))))

        docker = FakeDockerClient(units={})

        current_nodes = [
            Node(
                hostname=u"node1.example.com",
                manifestations={MANIFESTATION.dataset_id: MANIFESTATION},
            ),
            Node(
                hostname=u"node2.example.com",
            )
        ]
        desired_nodes = [
            Node(
                hostname=u"node1.example.com",
            ),
            Node(
                hostname=u"node2.example.com",
                manifestations={MANIFESTATION_WITH_SIZE.dataset_id:
                                MANIFESTATION_WITH_SIZE},
            ),
        ]

        current = Deployment(nodes=frozenset(current_nodes))
        desired = Deployment(nodes=frozenset(desired_nodes))

        api = P2PNodeDeployer(
            u"node1.example.com",
            volume_service, docker_client=docker,
            network=make_memory_network()
        )

        changes = api.calculate_necessary_state_changes(
            self.successResultOf(api.discover_local_state()),
            desired_configuration=desired,
            current_cluster_state=current,
        )

        dataset = MANIFESTATION_WITH_SIZE.dataset

        # expected is: resize, push, handoff
        expected = Sequentially(changes=[
            InParallel(
                changes=[ResizeDataset(dataset=dataset)],
            ),
            InParallel(
                changes=[PushDataset(
                    dataset=dataset,
                    hostname=u'node2.example.com')]
            ),
            InParallel(
                changes=[HandoffDataset(
                    dataset=dataset,
                    hostname=u'node2.example.com')]
            )])
        self.assertEqual(expected, changes)

    def test_dataset_max_size_preserved_after_move(self):
        """
        ``P2PNodeDeployer.calculate_necessary_state_changes`` specifies that a
        dataset will be resized if it is to be relocated to a different
        node but specifies a maximum_size that differs to the existing
        size. The dataset on the new target node will be resized after it
        has been received.
        """
        volume_service = create_volume_service(self)
        docker = FakeDockerClient(units={})

        current_nodes = [
            Node(
                hostname=u"node1.example.com",
                manifestations={MANIFESTATION.dataset_id: MANIFESTATION},
            ),
            Node(
                hostname=u"node2.example.com",
            )
        ]

        desired_nodes = [
            Node(
                hostname=u"node1.example.com",
            ),
            Node(
                hostname=u"node2.example.com",
                manifestations={MANIFESTATION_WITH_SIZE.dataset_id:
                                MANIFESTATION_WITH_SIZE},
            ),
        ]

        current = Deployment(nodes=frozenset(current_nodes))
        desired = Deployment(nodes=frozenset(desired_nodes))

        api = P2PNodeDeployer(
            u"node2.example.com",
            volume_service, docker_client=docker,
            network=make_memory_network()
        )

        changes = api.calculate_necessary_state_changes(
            self.successResultOf(api.discover_local_state()),
            desired_configuration=desired,
            current_cluster_state=current,
        )

        dataset = MANIFESTATION_WITH_SIZE.dataset

        expected = Sequentially(changes=[
            InParallel(changes=[WaitForDataset(dataset=dataset)]),
            InParallel(changes=[ResizeDataset(dataset=dataset)]),
        ])
        self.assertEqual(expected, changes)


class SetProxiesTests(SynchronousTestCase):
    """
    Tests for ``SetProxies``.
    """
    def test_proxies_added(self):
        """
        Proxies which are required are added.
        """
        fake_network = make_memory_network()
        api = P2PNodeDeployer(
            u'example.com',
            create_volume_service(self), docker_client=FakeDockerClient(),
            network=fake_network)

        expected_proxy = Proxy(ip=u'192.0.2.100', port=3306)
        d = SetProxies(ports=[expected_proxy]).run(api)
        self.successResultOf(d)
        self.assertEqual(
            [expected_proxy],
            fake_network.enumerate_proxies()
        )

    def test_proxies_removed(self):
        """
        Proxies which are no longer required on the node are removed.
        """
        fake_network = make_memory_network()
        fake_network.create_proxy_to(ip=u'192.0.2.100', port=3306)
        api = P2PNodeDeployer(
            u'example.com',
            create_volume_service(self), docker_client=FakeDockerClient(),
            network=fake_network)

        d = SetProxies(ports=[]).run(api)
        self.successResultOf(d)
        self.assertEqual(
            [],
            fake_network.enumerate_proxies()
        )

    def test_desired_proxies_remain(self):
        """
        Proxies which exist on the node and which are still required are not
        removed.
        """
        fake_network = make_memory_network()

        # A proxy which will be removed
        fake_network.create_proxy_to(ip=u'192.0.2.100', port=3306)
        # And some proxies which are still required
        required_proxy1 = fake_network.create_proxy_to(ip=u'192.0.2.101',
                                                       port=3306)
        required_proxy2 = fake_network.create_proxy_to(ip=u'192.0.2.101',
                                                       port=8080)

        api = P2PNodeDeployer(
            u'example.com',
            create_volume_service(self), docker_client=FakeDockerClient(),
            network=fake_network)

        d = SetProxies(ports=[required_proxy1, required_proxy2]).run(api)

        self.successResultOf(d)
        self.assertEqual(
            set([required_proxy1, required_proxy2]),
            set(fake_network.enumerate_proxies())
        )

    def test_delete_proxy_errors_as_errbacks(self):
        """
        Exceptions raised in `delete_proxy` operations are reported as
        failures in the returned deferred.
        """
        fake_network = make_memory_network()
        fake_network.create_proxy_to(ip=u'192.0.2.100', port=3306)
        fake_network.delete_proxy = lambda proxy: 1/0

        api = P2PNodeDeployer(
            u'example.com',
            create_volume_service(self), docker_client=FakeDockerClient(),
            network=fake_network)

        d = SetProxies(ports=[]).run(api)
        exception = self.failureResultOf(d, FirstError)
        self.assertIsInstance(
            exception.value.subFailure.value,
            ZeroDivisionError
        )
        self.flushLoggedErrors(ZeroDivisionError)

    def test_create_proxy_errors_as_errbacks(self):
        """
        Exceptions raised in `create_proxy_to` operations are reported as
        failures in the returned deferred.
        """
        fake_network = make_memory_network()
        fake_network.create_proxy_to = lambda ip, port: 1/0

        api = P2PNodeDeployer(
            u'example.com',
            create_volume_service(self), docker_client=FakeDockerClient(),
            network=fake_network)

        d = SetProxies(ports=[Proxy(ip=u'192.0.2.100', port=3306)]).run(api)
        exception = self.failureResultOf(d, FirstError)
        self.assertIsInstance(
            exception.value.subFailure.value,
            ZeroDivisionError
        )
        self.flushLoggedErrors(ZeroDivisionError)

    def test_create_proxy_errors_all_logged(self):
        """
        Exceptions raised in `create_proxy_to` operations are all logged.
        """
        fake_network = make_memory_network()
        fake_network.create_proxy_to = lambda ip, port: 1/0

        api = P2PNodeDeployer(
            u'example.com',
            create_volume_service(self), docker_client=FakeDockerClient(),
            network=fake_network)

        d = SetProxies(
            ports=[Proxy(ip=u'192.0.2.100', port=3306),
                   Proxy(ip=u'192.0.2.101', port=3306),
                   Proxy(ip=u'192.0.2.102', port=3306)]
        ).run(api)

        self.failureResultOf(d, FirstError)

        failures = self.flushLoggedErrors(ZeroDivisionError)
        self.assertEqual(3, len(failures))


class OpenPortsTests(SynchronousTestCase):
    """
    Tests for ``OpenPorts``.
    """
    def test_open_ports_added(self):
        """
        Porst which are required are opened.
        """
        fake_network = make_memory_network()
        api = P2PNodeDeployer(
            u'example.com',
            create_volume_service(self), docker_client=FakeDockerClient(),
            network=fake_network)

        expected_open_port = OpenPort(port=3306)
        d = OpenPorts(ports=[expected_open_port]).run(api)
        self.successResultOf(d)
        self.assertEqual(
            [expected_open_port],
            fake_network.enumerate_open_ports()
        )

    def test_open_ports_removed(self):
        """
        Open ports which are no longer required on the node are closed.
        """
        fake_network = make_memory_network()
        fake_network.open_port(port=3306)
        api = P2PNodeDeployer(
            u'example.com',
            create_volume_service(self), docker_client=FakeDockerClient(),
            network=fake_network)

        d = OpenPorts(ports=[]).run(api)
        self.successResultOf(d)
        self.assertEqual(
            [],
            fake_network.enumerate_proxies()
        )

    def test_desired_open_ports_remain(self):
        """
        Open ports which exist on the node and which are still required are not
        removed.
        """
        fake_network = make_memory_network()

        # A open_port which will be removed
        fake_network.open_port(port=3305)
        # And some open ports which are still required
        required_open_port_1 = fake_network.open_port(port=3306)
        required_open_port_2 = fake_network.open_port(port=8080)

        api = P2PNodeDeployer(
            u'example.com',
            create_volume_service(self), docker_client=FakeDockerClient(),
            network=fake_network)

        state_change = OpenPorts(
            ports=[required_open_port_1, required_open_port_2])
        d = state_change.run(api)

        self.successResultOf(d)
        self.assertEqual(
            set([required_open_port_1, required_open_port_2]),
            set(fake_network.enumerate_open_ports())
        )

    def test_delete_open_port_errors_as_errbacks(self):
        """
        Exceptions raised in `delete_open_port` operations are reported as
        failures in the returned deferred.
        """
        fake_network = make_memory_network()
        fake_network.open_port(port=3306)
        fake_network.delete_open_port = lambda open_port: 1/0

        api = P2PNodeDeployer(
            u'example.com',
            create_volume_service(self), docker_client=FakeDockerClient(),
            network=fake_network)

        d = OpenPorts(ports=[]).run(api)
        exception = self.failureResultOf(d, FirstError)
        self.assertIsInstance(
            exception.value.subFailure.value,
            ZeroDivisionError
        )
        self.flushLoggedErrors(ZeroDivisionError)

    def test_open_port_errors_as_errbacks(self):
        """
        Exceptions raised in `open_port` operations are reported as
        failures in the returned deferred.
        """
        fake_network = make_memory_network()
        fake_network.open_port = lambda port: 1/0

        api = P2PNodeDeployer(
            u'example.com',
            create_volume_service(self), docker_client=FakeDockerClient(),
            network=fake_network)

        d = OpenPorts(ports=[OpenPort(port=3306)]).run(api)
        exception = self.failureResultOf(d, FirstError)
        self.assertIsInstance(
            exception.value.subFailure.value,
            ZeroDivisionError
        )
        self.flushLoggedErrors(ZeroDivisionError)

    def test_open_ports_errors_all_logged(self):
        """
        Exceptions raised in `OpenPorts` operations are all logged.
        """
        fake_network = make_memory_network()
        fake_network.open_port = lambda port: 1/0

        api = P2PNodeDeployer(
            u'example.com',
            create_volume_service(self), docker_client=FakeDockerClient(),
            network=fake_network)

        d = OpenPorts(
            ports=[OpenPort(port=3306),
                   OpenPort(port=3307),
                   OpenPort(port=3308)]
        ).run(api)

        self.failureResultOf(d, FirstError)

        failures = self.flushLoggedErrors(ZeroDivisionError)
        self.assertEqual(3, len(failures))


class ChangeNodeStateTests(SynchronousTestCase):
    """
    Tests for ``change_node_state``.

    XXX: Some of these tests are exercising code which has now been
    refactored into ``IStateChange`` objects. As such they can be
    refactored to not be based on side-effects. See
    https://clusterhq.atlassian.net/browse/FLOC-321
    """
    def test_applications_stopped(self):
        """
        Existing applications which are not in the desired configuration are
        stopped.
        """
        unit = Unit(name=u'mysql-hybridcluster',
                    container_name=u'mysql-hybridcluster',
                    container_image=u'clusterhq/mysql:5.6.17',
                    activation_state=u'active')
        fake_docker = FakeDockerClient(units={unit.name: unit})
        api = P2PNodeDeployer(u'node.example.com',
                              create_volume_service(self),
                              docker_client=fake_docker,
                              network=make_memory_network())
        desired = Deployment(nodes=frozenset())

        d = change_node_state(api, desired_configuration=desired,
                              current_cluster_state=EMPTY)
        d.addCallback(lambda _: api.discover_local_state())

        self.assertEqual(NodeState(hostname=u'node.example.com'),
                         self.successResultOf(d))

    def test_applications_started(self):
        """
        Applications which are in the desired configuration are started.
        """
        fake_docker = FakeDockerClient(units={})
        api = P2PNodeDeployer(u'node.example.com',
                              create_volume_service(self),
                              docker_client=fake_docker,
                              network=make_memory_network())
        expected_application_name = u'mysql-hybridcluster'
        application = Application(
            name=expected_application_name,
            image=DockerImage(repository=u'clusterhq/flocker',
                              tag=u'release-14.0'),
            links=frozenset(),
        )

        nodes = frozenset([
            Node(
                hostname=u'node.example.com',
                applications=frozenset([application])
            )
        ])

        desired = Deployment(nodes=nodes)
        d = change_node_state(api, desired_configuration=desired,
                              current_cluster_state=EMPTY)
        d.addCallback(lambda _: api.discover_local_state())

        expected_application = Application(name=expected_application_name,
                                           image=DockerImage(
                                               repository=u'clusterhq/flocker',
                                               tag=u'release-14.0'),)
        self.assertEqual(
            NodeState(hostname=u'node.example.com',
                      applications=[expected_application]),
            self.successResultOf(d))

    def test_result(self):
        """
        The result of calling ``change_node_state()`` is the result of calling
        ``run()`` on the result of ``calculate_necessary_state_changes``.
        """
        deferred = Deferred()
        api = P2PNodeDeployer(u'node.example.com',
                              create_volume_service(self),
                              docker_client=FakeDockerClient(),
                              network=make_memory_network())
        self.patch(
            api,
            "calculate_necessary_state_changes",
            lambda *args, **kwargs: succeed(
                ControllableAction(result=deferred)
            )
        )
        result = change_node_state(api, desired_configuration=EMPTY,
                                   current_cluster_state=EMPTY)
        deferred.callback(123)
        self.assertEqual(self.successResultOf(result), 123)

    def test_deployer(self):
        """
        The result of ``calculate_necessary_state_changes`` is called with the
        deployer.
        """
        change = ControllableAction(result=succeed(None))
        api = P2PNodeDeployer(u'node.example.com',
                              create_volume_service(self),
                              docker_client=FakeDockerClient(),
                              network=make_memory_network())
        self.patch(api, "calculate_necessary_state_changes",
                   lambda *args, **kwargs: succeed(change))
        change_node_state(api, desired_configuration=EMPTY,
                          current_cluster_state=EMPTY)
        self.assertIs(change.deployer, api)

    def test_arguments(self):
        """
        The passed in arguments are passed on in turn to
        ``calculate_necessary_state_changes``.
        """
        desired = Deployment(nodes=frozenset())
        state = Deployment(nodes=frozenset())
        api = P2PNodeDeployer(u'node.example.com',
                              create_volume_service(self),
                              docker_client=FakeDockerClient(),
                              network=make_memory_network())
        local = object()
        api.discover_local_state = lambda: succeed(local)
        arguments = []

        def calculate(local_state, desired_configuration,
                      current_cluster_state):
            arguments.extend([local_state, desired_configuration,
                              current_cluster_state])
            return succeed(ControllableAction(result=succeed(None)))
        api.calculate_necessary_state_changes = calculate
        change_node_state(api, desired, state)
        self.assertEqual(arguments, [local, desired, state])


class CreateDatasetTests(SynchronousTestCase):
    """
    Tests for ``CreateDataset``.
    """
    def test_creates(self):
        """
        ``CreateDataset.run()`` creates the named volume.
        """
        volume_service = create_volume_service(self)
        deployer = P2PNodeDeployer(
            u'example.com',
            volume_service,
            docker_client=FakeDockerClient(),
            network=make_memory_network())
        volume = APPLICATION_WITH_VOLUME.volume
        create = CreateDataset(dataset=volume.dataset)
        create.run(deployer)
        self.assertIn(
            volume_service.get(_to_volume_name(volume.dataset.dataset_id)),
            list(self.successResultOf(volume_service.enumerate())))

    def test_creates_respecting_size(self):
        """
        ``CreateDataset.run()`` creates the named volume with a ``VolumeSize``
        instance respecting the maximum_size passed in from the
        ``AttachedVolume``.
        """
        EXPECTED_SIZE_BYTES = 1024 * 1024 * 100
        EXPECTED_SIZE = VolumeSize(maximum_size=EXPECTED_SIZE_BYTES)

        volume_service = create_volume_service(self)
        deployer = P2PNodeDeployer(
            u'example.com',
            volume_service,
            docker_client=FakeDockerClient(),
            network=make_memory_network())
        volume = APPLICATION_WITH_VOLUME_SIZE.volume
        create = CreateDataset(dataset=volume.dataset)
        create.run(deployer)
        enumerated_volumes = list(
            self.successResultOf(volume_service.enumerate())
        )
        expected_volume = volume_service.get(
            _to_volume_name(volume.dataset.dataset_id), size=EXPECTED_SIZE
        )
        self.assertIn(expected_volume, enumerated_volumes)
        self.assertEqual(expected_volume.size, EXPECTED_SIZE)

    def test_return(self):
        """
        ``CreateDataset.run()`` returns a ``Deferred`` that fires with the
        created volume.
        """
        deployer = P2PNodeDeployer(
            u'example.com',
            create_volume_service(self),
            docker_client=FakeDockerClient(),
            network=make_memory_network())
        volume = APPLICATION_WITH_VOLUME.volume
        create = CreateDataset(dataset=volume.dataset)
        result = self.successResultOf(create.run(deployer))
        self.assertEqual(result, deployer.volume_service.get(
            _to_volume_name(volume.dataset.dataset_id)))


class DeleteDatasetTests(TestCase):
    """
    Tests for ``DeleteDataset``.
    """
    def setUp(self):
        self.volume_service = create_volume_service(self)
        self.deployer = P2PNodeDeployer(
            u'example.com',
            self.volume_service,
            docker_client=FakeDockerClient(),
            network=make_memory_network())

        id1 = unicode(uuid4())
        self.volume1 = self.volume_service.get(_to_volume_name(id1))
        id2 = unicode(uuid4())
        self.volume2 = self.volume_service.get(_to_volume_name(id2))
        self.successResultOf(self.volume_service.create(self.volume1))
        self.successResultOf(self.volume_service.create(self.volume2))

    def test_deletes(self):
        """
        ``DeleteDataset.run()`` deletes volumes whose ``dataset_id`` matches
        the one the instance was created with.
        """
        delete = DeleteDataset(
            dataset=Dataset(dataset_id=self.volume2.name.dataset_id))
        self.successResultOf(delete.run(self.deployer))

        self.assertEqual(
            list(self.successResultOf(self.volume_service.enumerate())),
            [self.volume1])

    @validate_logging(
        lambda test, logger: logger.flush_tracebacks(CustomException))
    def test_failed_create(self, logger):
        """
        Failed deletions of volumes does not result in a failed result from
        ``DeleteDataset.run()``.

        The traceback is, however, logged.
        """
        self.patch(self.volume_service.pool, "destroy",
                   lambda fs: fail(CustomException()))
        self.patch(_deploy, "_logger", logger)
        delete = DeleteDataset(
            dataset=Dataset(dataset_id=self.volume2.name.dataset_id))
        self.successResultOf(delete.run(self.deployer))


class ResizeVolumeTests(TestCase):
    """
    Tests for ``ResizeVolume``.
    """
    def test_sets_size(self):
        """
        ``ResizeVolume.run`` changes the maximum size of the named volume.
        """
        size = VolumeSize(maximum_size=1234567890)
        volume_service = create_volume_service(self)
        volume_name = VolumeName(namespace=u"default", dataset_id=u"myvol")
        volume = volume_service.get(volume_name)
        d = volume_service.create(volume)

        def created(ignored):
            dataset = Dataset(
                dataset_id=volume_name.dataset_id,
                maximum_size=size.maximum_size,
            )
            change = ResizeDataset(dataset=dataset)
            deployer = P2PNodeDeployer(
                u'example.com',
                volume_service, docker_client=FakeDockerClient(),
                network=make_memory_network())
            return change.run(deployer)
        d.addCallback(created)

        def resized(ignored):
            # enumerate re-loads size data from the system
            # get does not.
            # so use enumerate.
            return volume_service.pool.enumerate()
        d.addCallback(resized)

        def got_filesystems(filesystems):
            (filesystem,) = filesystems
            self.assertEqual(size, filesystem.size)
        d.addCallback(resized)
        return d


class WaitForVolumeTests(SynchronousTestCase):
    """
    Tests for ``WaitForVolume``.
    """
    def test_waits(self):
        """
        ``WaitForVolume.run()`` waits for the named volume.
        """
        volume_service = create_volume_service(self)
        result = []

        def wait(name):
            result.append(name)
        self.patch(volume_service, "wait_for_volume", wait)
        deployer = P2PNodeDeployer(
            u'example.com',
            volume_service,
            docker_client=FakeDockerClient(),
            network=make_memory_network())
        wait = WaitForDataset(
            dataset=APPLICATION_WITH_VOLUME.volume.dataset)
        wait.run(deployer)
        self.assertEqual(result,
                         [VolumeName(namespace=u"default",
                                     dataset_id=DATASET.dataset_id)])

    def test_return(self):
        """
        ``WaitVolume.run()`` returns a ``Deferred`` that fires when the
        named volume is available.
        """
        result = Deferred()
        volume_service = create_volume_service(self)
        self.patch(volume_service, "wait_for_volume", lambda name: result)
        deployer = P2PNodeDeployer(
            u'example.com',
            volume_service,
            docker_client=FakeDockerClient(),
            network=make_memory_network())
        wait = WaitForDataset(dataset=APPLICATION_WITH_VOLUME.volume.dataset)
        wait_result = wait.run(deployer)
        self.assertIs(wait_result, result)


class HandoffVolumeTests(SynchronousTestCase):
    """
    Tests for ``HandoffVolume``.
    """
    def test_handoff(self):
        """
        ``HandoffVolume.run()`` hands off the named volume to the given
        destination nodex.
        """
        volume_service = create_volume_service(self)
        hostname = b"dest.example.com"

        result = []

        def _handoff(volume, destination):
            result.extend([volume, destination])
        self.patch(volume_service, "handoff", _handoff)
        deployer = P2PNodeDeployer(
            u'example.com',
            volume_service,
            docker_client=FakeDockerClient(),
            network=make_memory_network())
        handoff = HandoffDataset(
            dataset=APPLICATION_WITH_VOLUME.volume.dataset,
            hostname=hostname)
        handoff.run(deployer)
        self.assertEqual(
            result,
            [volume_service.get(_to_volume_name(DATASET.dataset_id)),
             RemoteVolumeManager(standard_node(hostname))])

    def test_return(self):
        """
        ``HandoffVolume.run()`` returns the result of
        ``VolumeService.handoff``.
        """
        result = Deferred()
        volume_service = create_volume_service(self)
        self.patch(volume_service, "handoff",
                   lambda volume, destination: result)
        deployer = P2PNodeDeployer(
            u'example.com',
            volume_service,
            docker_client=FakeDockerClient(),
            network=make_memory_network())
        handoff = HandoffDataset(
            dataset=APPLICATION_WITH_VOLUME.volume.dataset,
            hostname=b"dest.example.com")
        handoff_result = handoff.run(deployer)
        self.assertIs(handoff_result, result)


class PushVolumeTests(SynchronousTestCase):
    """
    Tests for ``PushVolume``.
    """
    def test_push(self):
        """
        ``PushVolume.run()`` pushes the named volume to the given destination
        node.
        """
        volume_service = create_volume_service(self)
        hostname = b"dest.example.com"

        result = []

        def _push(volume, destination):
            result.extend([volume, destination])
        self.patch(volume_service, "push", _push)
        deployer = P2PNodeDeployer(
            u'example.com',
            volume_service,
            docker_client=FakeDockerClient(),
            network=make_memory_network())
        push = PushDataset(
            dataset=APPLICATION_WITH_VOLUME.volume.dataset,
            hostname=hostname)
        push.run(deployer)
        self.assertEqual(
            result,
            [volume_service.get(_to_volume_name(DATASET.dataset_id)),
             RemoteVolumeManager(standard_node(hostname))])

    def test_return(self):
        """
        ``PushVolume.run()`` returns the result of
        ``VolumeService.push``.
        """
        result = Deferred()
        volume_service = create_volume_service(self)
        self.patch(volume_service, "push",
                   lambda volume, destination: result)
        deployer = P2PNodeDeployer(
            u'example.com',
            volume_service,
            docker_client=FakeDockerClient(),
            network=make_memory_network())
        push = PushDataset(
            dataset=APPLICATION_WITH_VOLUME.volume.dataset,
            hostname=b"dest.example.com")
        push_result = push.run(deployer)
        self.assertIs(push_result, result)


class P2PNodeDeployerInterfaceTests(ideployer_tests_factory(
        lambda test: P2PNodeDeployer(u"localhost",
                                     create_volume_service(test),
                                     FakeDockerClient(),
                                     make_memory_network()))):
    """
    ``IDeployer`` tests for ``P2PNodeDeployer``.
    """


class ControllableDeployerInterfaceTests(
        ideployer_tests_factory(
            lambda test: ControllableDeployer(
                local_states=[succeed(NodeState(hostname=b'192.0.2.123'))],
                calculated_actions=[InParallel(changes=[])],
            )
        )
):
    """
    ``IDeployer`` tests for ``ControllableDeployer``.
    """<|MERGE_RESOLUTION|>--- conflicted
+++ resolved
@@ -26,12 +26,8 @@
 from .._deploy import (
     IStateChange, Sequentially, InParallel, StartApplication, StopApplication,
     CreateDataset, WaitForDataset, HandoffDataset, SetProxies, PushDataset,
-<<<<<<< HEAD
-    ResizeDataset, _link_environment, _to_volume_name, DeleteDataset,
-=======
-    ResizeDataset, _link_environment, _to_volume_name, IDeployer,
+    ResizeDataset, _link_environment, _to_volume_name,
     DeleteDataset, OpenPorts
->>>>>>> de35aca3
 )
 from ...testtools import CustomException
 from .. import _deploy
