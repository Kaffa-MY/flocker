--- conflicted
+++ resolved
@@ -63,12 +63,11 @@
     States that a ``Dataset`` can be in.
 
     """
-<<<<<<< HEAD
+    # Doesn't exist yet.
     NON_EXISTENT = NamedConstant()
+    # Exists, but attached elsewhere
     ATTACHED_ELSEWHERE = NamedConstant()
-=======
     # Exists, but not attached
->>>>>>> a58c22ca
     NON_MANIFEST = NamedConstant()
     # Attached to this node but no filesystem
     ATTACHED_NO_FILESYSTEM = NamedConstant()
@@ -178,6 +177,7 @@
         allowed_states = (
             DatasetStates.ATTACHED, DatasetStates.NON_EXISTENT,
             DatasetStates.ATTACHED_ELSEWHERE,
+            DatasetStates.ATTACHED_NO_FILESYSTEM,
         )
         if self.state in allowed_states:
             return (False, "{class_} can't be in states {states}.".format(
@@ -1723,100 +1723,8 @@
                     metadata=manifestation.dataset.metadata,
                 )
             else:
-<<<<<<< HEAD
                 desired_datasets[dataset_id] = DesiredDataset(
                     state=DatasetStates.MOUNTED,
-=======
-                manifestation = configured_manifestations[dataset_id]
-                # XXX: Make this configurable. FLOC-2679
-                if manifestation.dataset.maximum_size is None:
-                    manifestation = manifestation.transform(
-                        ['dataset', 'maximum_size'],
-                        DEFAULT_DATASET_SIZE
-                    )
-                manifestations_to_create.add(manifestation)
-
-        attaches = list(self._calculate_attaches(
-            local_node_state.devices,
-            configured_manifestations,
-            cluster_state.nonmanifest_datasets,
-            local_state.volumes
-        ))
-        mounts = list(self._calculate_mounts(
-            local_node_state.devices, local_node_state.paths,
-            configured_manifestations, local_state.volumes,
-            local_state.datasets,
-        ))
-        unmounts = list(self._calculate_unmounts(
-            local_node_state.paths, configured_manifestations,
-            local_state.volumes
-        ))
-        filesystem_creates = list(self._calculate_filesystem_creates(
-            configured_manifestations,
-            local_state.datasets,
-        ))
-
-        # XXX prevent the configuration of unsized datasets on blockdevice
-        # backends; cannot create block devices of unspecified size. FLOC-1579
-        creates = list(
-            CreateBlockDeviceDataset(
-                dataset=manifestation.dataset,
-                mountpoint=self._mountpath_for_manifestation(manifestation)
-            )
-            for manifestation
-            in manifestations_to_create
-        )
-
-        detaches = list(self._calculate_detaches(
-            local_node_state.devices, local_node_state.paths,
-            configured_manifestations, local_state.volumes,
-        ))
-        deletes = self._calculate_deletes(
-            local_node_state, configured_manifestations, local_state.volumes)
-
-        # FLOC-1484 Support resize for block storage backends. See also
-        # FLOC-1875.
-
-        return in_parallel(changes=(
-            not_in_use(unmounts) + detaches +
-            attaches + mounts +
-            creates + not_in_use(deletes) + filesystem_creates
-        ))
-
-    def _calculate_mounts(self, devices, paths, configured, volumes,
-                          discovered_datasets):
-        """
-        :param PMap devices: The datasets with volumes attached to this node
-            and the device files at which they are available.  This is the same
-            as ``NodeState.devices``.
-        :param PMap paths: The paths at which datasets' filesystems are mounted
-            on this node.  This is the same as ``NodeState.paths``.
-        :param PMap configured: The manifestations which are configured on this
-            node.  This is the same as ``NodeState.manifestations``.
-        :param volumes: An iterable of ``BlockDeviceVolume`` instances that are
-            known to exist in the cluster.
-        :param discovered_datasets: Map from ``UUID`` to ``DiscoveredDataset``.
-
-        :return: A generator of ``MountBlockDevice`` instances, one for each
-            dataset which exists, is attached to this node, does not have its
-            filesystem mounted, and is configured to have a manifestation on
-            this node.
-        """
-        for configured_dataset_id in configured:
-            if configured_dataset_id in paths:
-                # It's mounted already.
-                continue
-            dataset_id = UUID(configured_dataset_id)
-            if dataset_id not in discovered_datasets:
-                # If it's not discovered very definitely not attached
-                continue
-            if discovered_datasets[dataset_id].state == DatasetStates.ATTACHED:
-                # Attached and filesystem exists
-                path = self._mountpath_for_dataset_id(configured_dataset_id)
-                volume = _blockdevice_volume_from_datasetid(volumes,
-                                                            dataset_id)
-                yield MountBlockDevice(
->>>>>>> a58c22ca
                     dataset_id=dataset_id,
                     metadata=manifestation.dataset.metadata,
                     maximum_size=maximum_size,
@@ -1825,7 +1733,6 @@
                     ),
                 )
 
-<<<<<<< HEAD
         # If we don't have a given dataset, we default it to `NON_MANIFEST` in
         # BlockDeviceCalculater.calculate_changes_for_datasets, so we don't try
         # to find them here. We don't have explicit configuration for
@@ -1836,81 +1743,12 @@
         not_in_use_datasets = not_in_use(local_datasets.values())
         for dataset_id, dataset in local_datasets.items():
             if dataset in not_in_use_datasets:
-=======
-    def _calculate_filesystem_creates(self, configured, discovered_datasets):
-        """
-        :param PMap configured: The manifestations which are configured on this
-            node.  This is the same as ``NodeState.manifestations``.
-        :param discovered_datasets: Map from ``UUID`` to ``DiscoveredDataset``.
-
-        :return: A generator of ``CreateFilesystem`` instances, one for each
-            dataset which exists, is attached to this node, does not have a
-            filesystem, and is configured to have a manifestation on
-            this node.
-        """
-        for configured_dataset_id in configured:
-            dataset_id = UUID(configured_dataset_id)
-            if dataset_id not in discovered_datasets:
-                continue
-            discovered = discovered_datasets[dataset_id]
-            if discovered.state == DatasetStates.ATTACHED_NO_FILESYSTEM:
-                yield CreateFilesystem(
-                    device=discovered.device_path,
-                    filesystem=u"ext4",
-                )
-
-    def _calculate_unmounts(self, paths, configured, volumes):
-        """
-        :param PMap paths: The paths at which datasets' filesystems are mounted
-            on this node.  This is the same as ``NodeState.paths``.
-        :param PMap configured: The manifestations which are configured on this
-            node.  This is the same as ``NodeState.manifestations``.
-        :param volumes: An iterable of ``BlockDeviceVolume`` instances that are
-            known to exist in the cluster.
-
-        :return: A generator of ``UnmountBlockDevice`` instances, one for each
-            dataset which exists, is attached to this node, has its filesystem
-            mount, and is configured to not have a manifestation on this node.
-        """
-        for mounted_dataset_id in paths:
-            if mounted_dataset_id not in configured:
-                dataset_id = UUID(mounted_dataset_id)
-                volume = _blockdevice_volume_from_datasetid(volumes,
-                                                            dataset_id)
-                yield UnmountBlockDevice(dataset_id=dataset_id,
-                                         blockdevice_id=volume.blockdevice_id)
-
-    def _calculate_detaches(self, devices, paths, configured, volumes):
-        """
-        :param PMap devices: The datasets with volumes attached to this node
-            and the device files at which they are available.  This is the same
-            as ``NodeState.devices``.
-        :param PMap paths: The paths at which datasets' filesystems are mounted
-            on this node.  This is the same as ``NodeState.paths``.
-        :param PMap configured: The manifestations which are configured on this
-            node.  This is the same as ``NodeState.manifestations``.
-        :param volumes: An iterable of ``BlockDeviceVolume`` instances that are
-            known to exist in the cluster.
-
-        :return: A generator of ``DetachVolume`` instances, one for each
-            dataset which exists, is attached to this node, is not mounted, and
-            is configured to not have a manifestation on this node.
-        """
-        for attached_dataset_id in devices:
-            if unicode(attached_dataset_id) in configured:
-                # It is supposed to be here.
-                continue
-            if unicode(attached_dataset_id) in paths:
-                # It is mounted and needs to unmounted before it can be
-                # detached.
->>>>>>> a58c22ca
                 continue
             if dataset.state not in (
                 DatasetStates.ATTACHED, DatasetStates.MOUNTED
             ):
                 # A lease doesn't force a mount.
                 continue
-<<<<<<< HEAD
             # This may override something from above, if there is a
             # lease or application using a dataset.
             desired_datasets[dataset_id] = DesiredDataset(
@@ -1924,24 +1762,6 @@
                     unicode(dataset_id)
                 ),
             )
-=======
-            if manifestation.dataset_id in nonmanifest:
-                volume = _blockdevice_volume_from_datasetid(volumes,
-                                                            dataset_id)
-                if volume is None:
-                    # We know something is non-manifest, but lack any info
-                    # about the volume. This suggests we're using
-                    # out-of-date cached volume info. Indicate we want to
-                    # take an action, even if we can't.
-                    yield ActionNeeded(dataset_id=dataset_id)
-                    continue
-
-                # It exists and doesn't belong to anyone else.
-                yield AttachVolume(
-                    dataset_id=dataset_id,
-                    blockdevice_id=volume.blockdevice_id,
-                )
->>>>>>> a58c22ca
 
         return desired_datasets
 
