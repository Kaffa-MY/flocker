# Copyright ClusterHQ Inc.  See LICENSE file for details.

"""
Functionality for creating ``IBlockDeviceAPI`` providers suitable for use in
the current execution environment.

This depends on a ``FLOCKER_FUNCTIONAL_TEST_CLOUD_CONFIG_FILE`` environment
variable being set.

See `acceptance testing <acceptance-testing>`_ for details.

.. code-block:: python

    from .blockdevicefactory import ProviderType, get_blockdeviceapi

    api = get_blockdeviceapi(ProviderType.openstack)
    volume = api.create_volume(...)

"""

from os import environ
from functools import partial

from yaml import safe_load
from bitmath import GiB

from twisted.trial.unittest import SkipTest
from twisted.python.constants import Names, NamedConstant

from keystoneclient.session import Session

from cinderclient.client import Client as CinderClient
from novaclient.client import Client as NovaClient

from ..cinder import (
    _openstack_auth_from_config, _openstack_verify_from_config, cinder_api)
from ..ebs import EBSBlockDeviceAPI, ec2_client
from ..test.test_blockdevice import detach_destroy_volumes
from ....testtools.cluster_utils import (
    make_cluster_id, TestTypes, Providers
)


class InvalidConfig(Exception):
    """
    The cloud configuration could not be found or is not compatible with the
    running environment.
    """


# Highly duplicative of other constants.  FLOC-2584.
class ProviderType(Names):
    """
    Kinds of compute/storage cloud providers for which this module is able to
    build ``IBlockDeviceAPI`` providers.
    """
    openstack = NamedConstant()
    aws = NamedConstant()
    rackspace = NamedConstant()


def get_blockdeviceapi(provider):
    """
    Validate and load cloud provider's yml config file.
    Default to ``~/acceptance.yml`` in the current user home directory, since
    that's where buildbot puts its acceptance test credentials file.
    """
    cls, args = get_blockdeviceapi_args(provider)
    return cls(**args)


<<<<<<< HEAD
def get_blockdeviceapi_args(provider, **override):
=======
def _provider_for_provider_type(provider_type):
    """
    Convert from ``ProviderType`` values to ``Providers`` values.
    """
    if provider_type in (ProviderType.openstack, ProviderType.rackspace):
        return Providers.OPENSTACK
    if provider_type is ProviderType.aws:
        return Providers.AWS
    return Providers.UNSPECIFIED


def get_blockdeviceapi_args(provider):
>>>>>>> bf12ef17
    """
    Get initializer arguments suitable for use in the instantiation of an
    ``IBlockDeviceAPI`` implementation compatible with the given provider.

    :param provider: A provider type the ``IBlockDeviceAPI`` is to be
        compatible with.  A value from ``ProviderType``.

    :param override: Block Device parameters to override.

    :raises: ``InvalidConfig`` if a
        ``FLOCKER_FUNCTIONAL_TEST_CLOUD_CONFIG_FILE`` was not set and the
        default config file could not be read.

    :return: A two-tuple of an ``IBlockDeviceAPI`` implementation and a
        ``dict`` of keyword arguments that can be used instantiate that
        implementation.
    """
    # ie cust0, rackspace, aws
    platform_name = environ.get('FLOCKER_FUNCTIONAL_TEST_CLOUD_PROVIDER')
    if platform_name is None:
        raise InvalidConfig(
            'Supply the platform on which you are running tests using the '
            'FLOCKER_FUNCTIONAL_TEST_CLOUD_PROVIDER environment variable.'
        )

    config_file_path = environ.get('FLOCKER_FUNCTIONAL_TEST_CLOUD_CONFIG_FILE')
    if config_file_path is None:
        raise InvalidConfig(
            'Supply the path to a cloud credentials file '
            'using the FLOCKER_FUNCTIONAL_TEST_CLOUD_CONFIG_FILE environment '
            'variable. See: '
            'https://docs.clusterhq.com/en/latest/gettinginvolved/acceptance-testing.html '  # noqa
            'for details of the expected format.'
        )

    with open(config_file_path) as config_file:
        config = safe_load(config_file.read())

    section = config.get(platform_name)
    if section is None:
        raise InvalidConfig(
            "The requested cloud platform "
            "was not found in the configuration file. "
            "Platform: %s, "
            "Configuration File: %s" % (platform_name, config_file_path)
        )
    section.update(override)

    provider_name = section.get('provider', platform_name)
    try:
        provider_environment = ProviderType.lookupByName(provider_name)
    except ValueError:
        raise InvalidConfig(
            "Unsupported provider. "
            "Supplied provider: %s, "
            "Available providers: %s" % (
                provider_name,
                ', '.join(p.name for p in ProviderType.iterconstants())
            )
        )

    if provider_environment != provider:
        raise InvalidConfig(
            "The requested cloud provider (%s) is not the provider running "
            "the tests (%s)." % (provider.name, provider_environment.name)
        )

    cls, get_kwargs = _BLOCKDEVICE_TYPES[provider]
    kwargs = dict(cluster_id=make_cluster_id(
        TestTypes.FUNCTIONAL, _provider_for_provider_type(provider),
    ))
    kwargs.update(get_kwargs(**section))
    return cls, kwargs


def _openstack(**config):
    """
    Create Cinder and Nova volume managers suitable for use in the creation of
    a ``CinderBlockDeviceAPI``.  They will be configured to use the region
    where the server that is running this code is running.

    :param config: Any additional configuration (possibly provider-specific)
        necessary to authenticate a session for use with the CinderClient and
        NovaClient.

    :return: A ``dict`` of keyword arguments for ``cinder_api``.
    """
    # The execution context should have set up this environment variable,
    # probably by inspecting some cloud-y state to discover where this code is
    # running.  Since the execution context is probably a stupid shell script,
    # fix the casing of the region name here (keystone is very sensitive to
    # case) instead of forcing me to figure out how to upper case things in
    # bash (I already learned a piece of shell syntax today, once is all I can
    # take).
    region = environ.get('FLOCKER_FUNCTIONAL_TEST_OPENSTACK_REGION')
    if region is not None:
        region = region.upper()
    auth = _openstack_auth_from_config(**config)
    verify = _openstack_verify_from_config(**config)
    session = Session(auth=auth, verify=verify)
    cinder_client = CinderClient(
        session=session, region_name=region, version=1
    )
    nova_client = NovaClient(
        session=session, region_name=region, version=2
    )
    return dict(
        cinder_client=cinder_client,
        nova_client=nova_client
    )


def _aws(**config):
    """
    Create an EC2 client suitable for use in the creation of an
    ``EBSBlockDeviceAPI``.

    :param bytes access_key: "access_key" credential for EC2.
    :param bytes secret_access_key: "secret_access_token" EC2 credential.
    """
    # We just get the credentials from the config file.
    # We ignore the region specified in acceptance test configuration,
    # and instead get the region from the zone of the host.
    zone = environ['FLOCKER_FUNCTIONAL_TEST_AWS_AVAILABILITY_ZONE']
    # The region is the zone, without the trailing [abc].
    region = zone[:-1]
    return {
        'ec2_client': ec2_client(
            region=region,
            zone=zone,
            access_key_id=config['access_key'],
            secret_access_key=config['secret_access_token'],
        ),
    }

# Map provider labels to IBlockDeviceAPI factory and a corresponding argument
# factory.
_BLOCKDEVICE_TYPES = {
    ProviderType.openstack: (cinder_api, _openstack),
    ProviderType.rackspace:
        (cinder_api, partial(_openstack, auth_plugin="rackspace")),
    ProviderType.aws: (EBSBlockDeviceAPI, _aws),
}

# ^^^^^^^^^^^^^^^^^^^^ generally useful implementation code, put it somewhere
# nice and use it
#
# https://clusterhq.atlassian.net/browse/FLOC-1840
#
# vvvvvvvvvvvvvvvvvvvv testing helper that actually belongs in this module


def get_blockdeviceapi_with_cleanup(test_case, provider):
    """
    Instantiate an ``IBlockDeviceAPI`` implementation appropriate to the given
    provider and configured to work in the current environment.  Arrange for
    all volumes created by it to be cleaned up at the end of the current test
    run.

    :param TestCase test_case: The running test.
    :param provider: A provider type the ``IBlockDeviceAPI`` is to be
        compatible with.  A value from ``ProviderType``.

    :raises: ``SkipTest`` if either:
        1) A ``FLOCKER_FUNCTIONAL_TEST_CLOUD_CONFIG_FILE``
        was not set and the default config file could not be read, or,
        2) ``FLOCKER_FUNCTIONAL_TEST`` environment variable was unset.

    :return: The new ``IBlockDeviceAPI`` provider.
    """
    flocker_functional_test = environ.get('FLOCKER_FUNCTIONAL_TEST')
    if flocker_functional_test is None:
        raise SkipTest(
            'Please set FLOCKER_FUNCTIONAL_TEST environment variable to '
            'run storage backend functional tests.'
        )

    try:
        api = get_blockdeviceapi(provider)
    except InvalidConfig as e:
        raise SkipTest(str(e))
    test_case.addCleanup(detach_destroy_volumes, api)
    return api


DEVICE_ALLOCATION_UNITS = {
    # Our redhat-openstack test platform uses a ScaleIO backend which
    # allocates devices in 8GiB intervals
    'redhat-openstack': GiB(8),
}


def get_device_allocation_unit():
    """
    Return a provider specific device allocation unit.

    This is mostly OpenStack / Cinder specific and represents the
    interval that will be used by Cinder storage provider i.e
    You ask Cinder for a 1GiB or 7GiB volume.
    The Cinder driver creates an 8GiB block device.
    The operating system sees an 8GiB device when it is attached.
    Cinder API reports a 1GiB or 7GiB volume.

    :returns: An ``int`` allocation size in bytes for a
        particular platform. Default to ``None``.
    """
    cloud_provider = environ.get('FLOCKER_FUNCTIONAL_TEST_CLOUD_PROVIDER')
    if cloud_provider is not None:
        device_allocation_unit = DEVICE_ALLOCATION_UNITS.get(cloud_provider)
        if device_allocation_unit is not None:
            return int(device_allocation_unit.to_Byte().value)


MINIMUM_ALLOCATABLE_SIZES = {
    # This really means Rackspace
    'openstack': GiB(100),
    'redhat-openstack': GiB(1),
    'aws': GiB(1),
}


def get_minimum_allocatable_size():
    """
    Return a provider specific minimum_allocatable_size.

    :returns: An ``int`` minimum_allocatable_size in bytes for a
        particular platform. Default to ``1``.
    """
    cloud_provider = environ.get('FLOCKER_FUNCTIONAL_TEST_CLOUD_PROVIDER')
    if cloud_provider is None:
        return 1
    else:
        return int(MINIMUM_ALLOCATABLE_SIZES[cloud_provider].to_Byte().value)<|MERGE_RESOLUTION|>--- conflicted
+++ resolved
@@ -69,9 +69,6 @@
     return cls(**args)
 
 
-<<<<<<< HEAD
-def get_blockdeviceapi_args(provider, **override):
-=======
 def _provider_for_provider_type(provider_type):
     """
     Convert from ``ProviderType`` values to ``Providers`` values.
@@ -83,8 +80,7 @@
     return Providers.UNSPECIFIED
 
 
-def get_blockdeviceapi_args(provider):
->>>>>>> bf12ef17
+def get_blockdeviceapi_args(provider, **override):
     """
     Get initializer arguments suitable for use in the instantiation of an
     ``IBlockDeviceAPI`` implementation compatible with the given provider.
