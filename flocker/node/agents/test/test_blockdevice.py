# Copyright ClusterHQ Ltd.  See LICENSE file for details.

"""
Tests for ``flocker.node.agents.blockdevice``.
"""

from errno import ENOTDIR
from functools import partial
from os import getuid
import time
from uuid import UUID, uuid4
from subprocess import STDOUT, PIPE, Popen, check_output, check_call
from stat import S_IRWXU
from datetime import datetime

from bitmath import Byte, MB, MiB, GB, GiB

from pytz import UTC

import psutil

from zope.interface import implementer
from zope.interface.verify import verifyObject

from pyrsistent import (
<<<<<<< HEAD
    PClass, PRecord, field, discard, pmap, pvector,
=======
    PClass, PRecord, field, discard, pmap, pvector, pvector_field,
    pmap_field,
>>>>>>> a58c22ca
)

from twisted.internet.defer import succeed
from twisted.python.components import proxyForInterface
from twisted.python.constants import Names, NamedConstant
from twisted.python.runtime import platform
from twisted.python.filepath import FilePath
from twisted.trial.unittest import SynchronousTestCase, SkipTest

from eliot import start_action, write_traceback, Message, Logger
from eliot.testing import (
    validate_logging, capture_logging,
    LoggedAction, assertHasMessage, assertHasAction
)

from ..._change import LOG_SEQUENTIALLY
from .. import blockdevice
from ...test.istatechange import make_istatechange_tests
from ..blockdevice import (
    BlockDeviceDeployerLocalState, BlockDeviceDeployer,
    BlockDeviceCalculater,

    IBlockDeviceAPI, MandatoryProfiles, IProfiledBlockDeviceAPI,
    BlockDeviceVolume, UnknownVolume, AlreadyAttachedVolume,
    CreateBlockDeviceDataset, UnattachedVolume, DatasetExists,
    DestroyBlockDeviceDataset, UnmountBlockDevice, DetachVolume, AttachVolume,
    CreateFilesystem, DestroyVolume, MountBlockDevice, ActionNeeded,

    ICalculater,

    DiscoveredDataset, DesiredDataset, DatasetStates,

    PROFILE_METADATA_KEY,

    UNMOUNT_BLOCK_DEVICE, DETACH_VOLUME,
    DESTROY_VOLUME,
    CREATE_BLOCK_DEVICE_DATASET,
    INVALID_DEVICE_PATH,
    CREATE_VOLUME_PROFILE_DROPPED,
    DISCOVERED_RAW_STATE,

    IBlockDeviceAsyncAPI,
    _SyncToThreadedAsyncAPIAdapter,
    allocated_size,
    ProcessLifetimeCache,
    FilesystemExists,
    UnknownInstanceID,
    get_blockdevice_volume,
)

from ..loopback import (
    check_allocatable_size,
    LoopbackBlockDeviceAPI,
    _losetup_list_parse,
    _losetup_list, _blockdevicevolume_from_dataset_id,
    _backing_file_name,
)


from ... import run_state_change, in_parallel, ILocalState, NoOp
from ...testtools import (
    ideployer_tests_factory, to_node, assert_calculated_changes_for_deployer,
    ControllableAction,
)
from ....testtools import (
    REALISTIC_BLOCKDEVICE_SIZE, run_process, make_with_init_tests, random_name,
)
from ....control import (
    Dataset, Manifestation, Node, NodeState, Deployment, DeploymentState,
    NonManifestDatasets, Application, AttachedVolume, DockerImage
)
from ....control._model import Leases

# Move these somewhere else, write tests for them. FLOC-1774
from ....common.test.test_thread import NonThreadPool, NonReactor

CLEANUP_RETRY_LIMIT = 10
LOOPBACK_ALLOCATION_UNIT = int(MiB(1).to_Byte().value)
# Enough space for the ext4 journal:
LOOPBACK_MINIMUM_ALLOCATABLE_SIZE = int(MiB(16).to_Byte().value)

EMPTY_NODE_STATE = NodeState(uuid=uuid4(), hostname=u"example.com")

ARBITRARY_BLOCKDEVICE_ID = u'blockdevice_id_1'
ARBITRARY_BLOCKDEVICE_ID_2 = u'blockdevice_id_2'

# Eliot is transitioning away from the "Logger instances all over the place"
# approach. So just use this global logger for now.
_logger = Logger()

if not platform.isLinux():
    # The majority of Flocker isn't supported except on Linux - this test
    # module just happens to run some code that obviously breaks on some other
    # platforms.  Rather than skipping each test module individually it would
    # be nice to have some single global solution.  FLOC-1560, FLOC-1205
    skip = "flocker.node.agents.blockdevice is only supported on Linux"


class _SizeInfo(PRecord):
    """
    :ivar int actual: The number of bytes allocated in the filesystem to a
        file, as computed by counting block size.  A sparse file may have less
        space allocated to it than might be expected given just its reported
        size.
    :ivar int reported: The size of the file as a number of bytes, as computed
        by the apparent position of the end of the file (ie, what ``stat``
        reports).
    """
    actual = field(type=int, mandatory=True)
    reported = field(type=int, mandatory=True)


def get_size_info(api, volume):
    """
    Retrieve information about the size of the backing file for the given
    volume.

    :param LoopbackBlockDeviceAPI api: The loopback backend to use to retrieve
        the size information.
    :param BlockDeviceVolume volume: The volume the size of which to look up.

    :return: A ``_SizeInfo`` giving information about actual storage and
        reported size of the backing file for the given volume.
    """
    backing_file = api._root_path.descendant(
        ['unattached', _backing_file_name(volume)]
    )
    # Get actual number of 512 byte blocks used by the file.  See
    # http://stackoverflow.com/a/3212102
    backing_file.restat()
    actual = backing_file.statinfo.st_blocks * 512
    reported = backing_file.getsize()
    return _SizeInfo(actual=actual, reported=reported)


def make_filesystem(device, block_device):
    """
    Synchronously initialize a device file with an ext4 filesystem.

    :param FilePath device: The path to the file onto which to put the
        filesystem.  Anything accepted by ``mkfs`` is acceptable (including a
        regular file instead of a device file).
    :param bool block_device: If ``True`` then the device is expected to be a
        block device and the ``-F`` flag will not be passed to ``mkfs``.  If
        ``False`` then the device is expected to be a regular file rather than
        an actual device and ``-F`` will be passed to ``mkfs`` to force it to
        create the filesystem.  It's possible to detect whether the given file
        is a device file or not.  This flag is required anyway because it's
        about what the caller *expects*.  This is meant to provide an extra
        measure of safety (these tests run as root, this function potentially
        wipes the filesystem from the device specified, this could have bad
        consequences if it goes wrong).
    """
    options = []
    if block_device and not device.isBlockDevice():
        raise Exception(
            "{} is not a block device but it was expected to be".format(
                device.path
            )
        )
    elif device.isBlockDevice() and not block_device:
        raise Exception(
            "{} is a block device but it was not expected to be".format(
                device.path
            )
        )
    if not block_device:
        options.extend([
            # Force mkfs to make the filesystem even though the target is not a
            # block device.
            b"-F",
        ])
    command = [b"mkfs"] + options + [b"-t", b"ext4", device.path]
    run_process(command)


def mount(device, mountpoint):
    """
    Synchronously mount a filesystem.

    :param FilePath device: The path to the device file containing the
        filesystem.
    :param mountpoint device: The path to an existing directory at which to
        mount the filesystem.
    """
    run_process([b"mount", device.path, mountpoint.path])


def create_blockdevicedeployer(
        test_case, hostname=u"192.0.2.1", node_uuid=uuid4()
):
    """
    Create a new ``BlockDeviceDeployer``.

    :param unicode hostname: The hostname to assign the deployer.
    :param UUID node_uuid: The unique identifier of the node to assign the
        deployer.

    :return: The newly created ``BlockDeviceDeployer``.
    """
    api = loopbackblockdeviceapi_for_test(test_case)
    async_api = _SyncToThreadedAsyncAPIAdapter(
        _sync=api, _reactor=NonReactor(), _threadpool=NonThreadPool(),
    )
    return BlockDeviceDeployer(
        hostname=hostname,
        node_uuid=node_uuid,
        block_device_api=api,
        _async_block_device_api=async_api,
        mountroot=mountroot_for_test(test_case),
    )


def detach_destroy_volumes(api):
    """
    Detach and destroy all volumes known to this API.
    If we failed to detach a volume for any reason,
    sleep for 1 second and retry until we hit CLEANUP_RETRY_LIMIT.
    This is to facilitate best effort cleanup of volume
    environment after each test run, so that future runs
    are not impacted.
    """
    volumes = api.list_volumes()
    retry = 0
    action_type = u"agent:blockdevice:cleanup:details"
    with start_action(action_type=action_type):
        while retry < CLEANUP_RETRY_LIMIT and len(volumes) > 0:
            for volume in volumes:
                try:
                    if volume.attached_to is not None:
                        api.detach_volume(volume.blockdevice_id)
                    api.destroy_volume(volume.blockdevice_id)
                except:
                    write_traceback(_logger)

            time.sleep(1.0)
            volumes = api.list_volumes()
            retry += 1

        if len(volumes) > 0:
            Message.new(u"agent:blockdevice:failedcleanup:volumes",
                        volumes=volumes).write()


def delete_manifestation(node_state, manifestation):
    """
    Remove all traces of a ``Manifestation`` from a ``NodeState``.
    """
    dataset_id = manifestation.dataset.dataset_id
    node_state = node_state.transform(['manifestations', dataset_id], discard)
    node_state = node_state.transform(['paths', dataset_id], discard)
    node_state = node_state.transform(['devices', UUID(dataset_id)], discard)
    return node_state


class BlockDeviceDeployerLocalStateTests(SynchronousTestCase):
    """
    Tests for ``BlockDeviceDeployerLocalState``.
    """
    def setUp(self):
        self.node_uuid = uuid4()
        self.hostname = u"192.0.2.1"

    def test_provides_ilocalstate(self):
        """
        Verify that ``BlockDeviceDeployerLocalState`` instances provide the
        ILocalState interface.
        """
        local_state = BlockDeviceDeployerLocalState(
            node_uuid=self.node_uuid,
            hostname=self.hostname,
            datasets={},
        )
        self.assertTrue(
            verifyObject(ILocalState, local_state)
        )

    def test_shared_changes(self):
        """
        ``shared_state_changes`` returns a ``NodeState`` with
        the ``node_uuid`` and ``hostname`` from the
        ``BlockDeviceDeployerLocalState`` and a
        ``NonManifestDatasets``.
        """
        local_state = BlockDeviceDeployerLocalState(
            node_uuid=self.node_uuid,
            hostname=self.hostname,
            datasets={},
        )
        expected_changes = (
            NodeState(
                uuid=self.node_uuid,
                hostname=self.hostname,
                manifestations={},
                paths={},
                devices={},
                applications=None
            ),
            NonManifestDatasets(
                datasets={},
            )
        )
        self.assertEqual(
            local_state.shared_state_changes(),
            expected_changes,
        )

    def test_non_manifest_dataset(self):
        """
        When there is a dataset in the ``NON_MANIFEST`` state,
        it is reported as a non-manifest dataset.
        """
        dataset_id = uuid4()
        local_state = BlockDeviceDeployerLocalState(
            node_uuid=self.node_uuid,
            hostname=self.hostname,
            datasets={
                dataset_id: DiscoveredDataset(
                    state=DatasetStates.NON_MANIFEST,
                    dataset_id=dataset_id,
                    blockdevice_id=ARBITRARY_BLOCKDEVICE_ID,
                    maximum_size=LOOPBACK_MINIMUM_ALLOCATABLE_SIZE,
                ),
            },
        )
        expected_changes = (
            NodeState(
                uuid=self.node_uuid,
                hostname=self.hostname,
                manifestations={},
                paths={},
                devices={},
                applications=None
            ),
            NonManifestDatasets(
                datasets={
                    unicode(dataset_id): Dataset(
                        dataset_id=dataset_id,
                        maximum_size=LOOPBACK_MINIMUM_ALLOCATABLE_SIZE,
                    ),
                },
            )
        )
        self.assertEqual(
            local_state.shared_state_changes(),
            expected_changes,
        )

    def attached_dataset_test(self, state):
        """
        When there is a a dataset in the given attached state,
        it is reported as a non-manifest dataset.

        :param state: Either ``DatasetStates.ATTACHED`` or
            ``DatasetStates.ATTACHED_NO_FILESYSTEM``.
        """
        dataset_id = uuid4()
        local_state = BlockDeviceDeployerLocalState(
            node_uuid=self.node_uuid,
            hostname=self.hostname,
            datasets={
                dataset_id: DiscoveredDataset(
                    state=state,
                    dataset_id=dataset_id,
                    blockdevice_id=ARBITRARY_BLOCKDEVICE_ID,
                    maximum_size=LOOPBACK_MINIMUM_ALLOCATABLE_SIZE,
                    device_path=FilePath('/dev/xvdf'),
                ),
            },
        )
        expected_changes = (
            NodeState(
                uuid=self.node_uuid,
                hostname=self.hostname,
                manifestations={},
                paths={},
                devices={
                    dataset_id: FilePath('/dev/xvdf'),
                },
                applications=None
            ),
            NonManifestDatasets(
                datasets={
                    unicode(dataset_id): Dataset(
                        dataset_id=dataset_id,
                        maximum_size=LOOPBACK_MINIMUM_ALLOCATABLE_SIZE,
                    ),
                },
            )
        )
        self.assertEqual(
            local_state.shared_state_changes(),
            expected_changes,
        )

    def test_attached_dataset(self):
        """
        When there is a a dataset in the ``ATTACHED`` state,
        it is reported as a non-manifest dataset.
        """
        self.attached_dataset_test(DatasetStates.ATTACHED)

    def test_attached_no_filesystem_dataset(self):
        """
        When there is a a dataset in the ``ATTACHED_NO_FILESYSTEM`` state,
        it is reported as a non-manifest dataset.
        """
        self.attached_dataset_test(DatasetStates.ATTACHED_NO_FILESYSTEM)

    def test_mounted_dataset(self):
        """
        When there is a a dataset in the ``MOUNTED`` state,
        it is reported as a manifest dataset.
        """
        dataset_id = uuid4()
        mount_point = FilePath('/mount/point')
        device_path = FilePath('/dev/xvdf')
        local_state = BlockDeviceDeployerLocalState(
            node_uuid=self.node_uuid,
            hostname=self.hostname,
            datasets={
                dataset_id: DiscoveredDataset(
                    state=DatasetStates.MOUNTED,
                    dataset_id=dataset_id,
                    blockdevice_id=ARBITRARY_BLOCKDEVICE_ID,
                    maximum_size=LOOPBACK_MINIMUM_ALLOCATABLE_SIZE,
                    device_path=device_path,
                    mount_point=mount_point,
                ),
            },
        )
        expected_changes = (
            NodeState(
                uuid=self.node_uuid,
                hostname=self.hostname,
                manifestations={
                    unicode(dataset_id): Manifestation(
                        dataset=Dataset(
                            dataset_id=dataset_id,
                            maximum_size=LOOPBACK_MINIMUM_ALLOCATABLE_SIZE,
                        ),
                        primary=True,
                    )
                },
                paths={
                    unicode(dataset_id): mount_point
                },
                devices={
                    dataset_id: device_path,
                },
                applications=None
            ),
            NonManifestDatasets(),
        )
        self.assertEqual(
            local_state.shared_state_changes(),
            expected_changes,
        )


class BlockDeviceDeployerTests(
        ideployer_tests_factory(create_blockdevicedeployer)
):
    """
    Tests for ``BlockDeviceDeployer``.
    """


class BlockDeviceDeployerAsyncAPITests(SynchronousTestCase):
    """
    Tests for ``BlockDeviceDeployer.async_block_device_api``.
    """
    def test_default(self):
        """
        When not otherwise initialized, the attribute evaluates to a
        ``_SyncToThreadedAsyncAPIAdapter`` using the global reactor, the global
        reactor's thread pool, and the value of ``block_device_api``.
        """
        from twisted.internet import reactor
        threadpool = reactor.getThreadPool()

        api = UnusableAPI()
        deployer = BlockDeviceDeployer(
            hostname=u"192.0.2.1",
            node_uuid=uuid4(),
            block_device_api=api,
        )

        self.assertEqual(
            _SyncToThreadedAsyncAPIAdapter(
                _reactor=reactor, _threadpool=threadpool, _sync=api
            ),
            deployer.async_block_device_api,
        )

    def test_overridden(self):
        """
        The object ``async_block_device_api`` refers to can be overridden by
        supplying the ``_async_block_device_api`` keyword argument to the
        initializer.
        """
        api = UnusableAPI()
        async_api = _SyncToThreadedAsyncAPIAdapter(
            _reactor=NonReactor(), _threadpool=NonThreadPool(), _sync=api,
        )
        deployer = BlockDeviceDeployer(
            hostname=u"192.0.2.1",
            node_uuid=uuid4(),
            block_device_api=api,
            _async_block_device_api=async_api,
        )
        self.assertIs(async_api, deployer.async_block_device_api)


def assert_discovered_state(
    case,
    deployer,
    expected_discovered_datasets,
    expected_volumes,
):
    """
    Assert that datasets on the state object returned by
    ``deployer.discover_state`` equals the given list of datasets.

    :param TestCase case: The running test.
    :param IDeployer deployer: The object to use to discover the state.
    :param expected_discovered_datasets: The expected discovered datasets.
        discover_state() is expected to return an
        ``BlockDeviceDeployerLocalState`` with a dataset attribute
        corresponding to this.
    :type expected_discovered_datasets: iterable of ``DiscoveredDataset``.

    :raise: A test failure exception if the manifestations are not what is
        expected.
    """
    previous_state = NodeState(
        uuid=deployer.node_uuid, hostname=deployer.hostname,
        applications=None, manifestations=None, paths=None,
        devices=None,
    )
    discovering = deployer.discover_state(previous_state)
    local_state = case.successResultOf(discovering)

    case.assertEqual(
        local_state,
        BlockDeviceDeployerLocalState(
            hostname=deployer.hostname,
            node_uuid=deployer.node_uuid,
            datasets={
                dataset.dataset_id: dataset
                for dataset in expected_discovered_datasets
            },
            volumes=expected_volumes,
        )
    )


class BlockDeviceDeployerDiscoverRawStateTests(SynchronousTestCase):
    """
    Tests for ``BlockDeviceDeployer._discover_raw_state``.
    """

    def setUp(self):
        self.expected_hostname = u'192.0.2.123'
        self.expected_uuid = uuid4()
        self.api = loopbackblockdeviceapi_for_test(self)
        self.this_node = self.api.compute_instance_id()
        self.deployer = BlockDeviceDeployer(
            node_uuid=self.expected_uuid,
            hostname=self.expected_hostname,
            block_device_api=self.api,
            mountroot=mountroot_for_test(self),
        )

    def test_compute_instance_id(self):
        """
        ``BlockDeviceDeployer._discover_raw_state`` returns a ``RawState``
        with the ``compute_instance_id`` that the ``api`` reports.
        """
        raw_state = self.deployer._discover_raw_state()
        self.assertEqual(
            raw_state.compute_instance_id,
            self.api.compute_instance_id(),
        )

    def test_no_volumes(self):
        """
        ``BlockDeviceDeployer._discover_raw_state`` returns a
        ``RawState`` with empty ``volumes`` if the ``api`` reports
        no attached volumes.
        """
        raw_state = self.deployer._discover_raw_state()
        self.assertEqual(raw_state.volumes, [])

    def test_unattached_unmounted_device(self):
        """
        If a volume is attached but not mounted, it is included as a
        volume by ``BlockDeviceDeployer._discover_raw_state``.
        """
        unmounted = self.api.create_volume(
            dataset_id=uuid4(),
            size=LOOPBACK_MINIMUM_ALLOCATABLE_SIZE,
        )
        raw_state = self.deployer._discover_raw_state()
        self.assertEqual(raw_state.volumes, [
            unmounted,
        ])

    @capture_logging(assertHasMessage, DISCOVERED_RAW_STATE)
    def test_filesystem_state(self, logger):
        """
        ``RawState`` includes whether or not a volume has a filesystem.
        """
        with_fs = self.api.create_volume(
            dataset_id=uuid4(),
            size=LOOPBACK_MINIMUM_ALLOCATABLE_SIZE,
        )
        with_fs = self.api.attach_volume(with_fs.blockdevice_id,
                                         self.api.compute_instance_id())
        with_fs_device = self.api.get_device_path(with_fs.blockdevice_id)
        make_filesystem(with_fs_device, True)
        without_fs = self.api.create_volume(
            dataset_id=uuid4(),
            size=LOOPBACK_MINIMUM_ALLOCATABLE_SIZE,
        )
        without_fs = self.api.attach_volume(without_fs.blockdevice_id,
                                            self.api.compute_instance_id())
        without_fs_device = self.api.get_device_path(without_fs.blockdevice_id)
        devices_with_filesystems = self.deployer._discover_raw_state(
            ).devices_with_filesystems

        self.assertEqual(
            dict(
                with_fs=(
                    with_fs_device in devices_with_filesystems),
                without_fs=(
                    without_fs_device in devices_with_filesystems)),
            dict(
                with_fs=True,
                without_fs=False))


class BlockDeviceDeployerDiscoverStateTests(SynchronousTestCase):
    """
    Tests for ``BlockDeviceDeployer.discover_state``.
    """
    def setUp(self):
        self.expected_hostname = u'192.0.2.123'
        self.expected_uuid = uuid4()
        self.api = loopbackblockdeviceapi_for_test(self)
        self.this_node = self.api.compute_instance_id()
        self.deployer = BlockDeviceDeployer(
            node_uuid=self.expected_uuid,
            hostname=self.expected_hostname,
            block_device_api=self.api,
            mountroot=mountroot_for_test(self),
        )

    def test_no_devices(self):
        """
        ``BlockDeviceDeployer.discover_state`` returns a ``NodeState`` with
        empty ``manifestations`` if the ``api`` reports no locally attached
        volumes.
        """
        assert_discovered_state(self, self.deployer, [], [])

    def test_unattached_volume(self):
        volume = self.api.create_volume(
            dataset_id=uuid4(),
            size=LOOPBACK_MINIMUM_ALLOCATABLE_SIZE,
        )
        assert_discovered_state(
            self, self.deployer,
            expected_discovered_datasets=[
                DiscoveredDataset(
                    state=DatasetStates.NON_MANIFEST,
                    dataset_id=volume.dataset_id,
                    blockdevice_id=volume.blockdevice_id,
                    maximum_size=LOOPBACK_MINIMUM_ALLOCATABLE_SIZE,
                ),
            ],
            expected_volumes=[volume],
        )

    def test_attached_unmounted_device(self):
        """
        If a volume is attached but not mounted, it is discovered as
        an ``ATTACHED`` dataset returned by
        ``BlockDeviceDeployer.discover_state``.
        """
        volume = self.api.create_volume(
            dataset_id=uuid4(),
            size=LOOPBACK_MINIMUM_ALLOCATABLE_SIZE,
        )
        attached_volume = self.api.attach_volume(
            volume.blockdevice_id,
            attach_to=self.this_node,
        )
        device_path = self.api.get_device_path(volume.blockdevice_id)
        make_filesystem(device_path, block_device=True)
        assert_discovered_state(
            self, self.deployer,
            expected_discovered_datasets=[
                DiscoveredDataset(
                    state=DatasetStates.ATTACHED,
                    dataset_id=volume.dataset_id,
                    blockdevice_id=volume.blockdevice_id,
                    maximum_size=LOOPBACK_MINIMUM_ALLOCATABLE_SIZE,
                    device_path=device_path,
                ),
            ],
            expected_volumes=[attached_volume],
        )

    def test_one_device(self):
        """
        ``BlockDeviceDeployer.discover_state`` returns a ``NodeState`` with one
        ``manifestations`` if the ``api`` reports one locally attached volume
        and the volume's filesystem is mounted in the right place.
        """
        dataset_id = uuid4()
        volume = self.api.create_volume(
            dataset_id=dataset_id,
            size=LOOPBACK_MINIMUM_ALLOCATABLE_SIZE,
        )
        attached_volume = self.api.attach_volume(
            volume.blockdevice_id,
            attach_to=self.this_node,
        )
        device = self.api.get_device_path(volume.blockdevice_id)
        mount_point = self.deployer.mountroot.child(bytes(dataset_id))
        mount_point.makedirs()
        make_filesystem(device, block_device=True)
        mount(device, mount_point)

        assert_discovered_state(
            self, self.deployer,
            expected_discovered_datasets=[
                DiscoveredDataset(
                    state=DatasetStates.MOUNTED,
                    dataset_id=volume.dataset_id,
                    blockdevice_id=volume.blockdevice_id,
                    maximum_size=LOOPBACK_MINIMUM_ALLOCATABLE_SIZE,
                    device_path=device,
                    mount_point=mount_point,
                ),
            ],
            expected_volumes=[attached_volume],
        )

    def test_attached_and_mismounted(self):
        """
        If a volume is attached and mounted but not mounted at the location
        ``BlockDeviceDeployer`` expects, the dataset returned by
        ``BlockDeviceDeployer.discover_state`` is marked as
        ``ATTACHED``.
        """
        # XXX: Presumably we should detect and repair this case,
        # so that the volume can be unmounted.
        volume = self.api.create_volume(
            dataset_id=uuid4(),
            size=LOOPBACK_MINIMUM_ALLOCATABLE_SIZE,
        )

        attached_volume = self.api.attach_volume(
            volume.blockdevice_id,
            attach_to=self.this_node,
        )

        device_path = self.api.get_device_path(
            volume.blockdevice_id,
        )
        make_filesystem(device_path, block_device=True)

        # Mount it somewhere beneath the expected mountroot (so that it is
        # cleaned up automatically) but not at the expected place beneath it.
        mountpoint = self.deployer.mountroot.child(b"nonsense")
        mountpoint.makedirs()
        mount(device_path, mountpoint)

        assert_discovered_state(
            self, self.deployer,
            expected_discovered_datasets=[
                DiscoveredDataset(
                    state=DatasetStates.ATTACHED,
                    dataset_id=volume.dataset_id,
                    blockdevice_id=volume.blockdevice_id,
                    maximum_size=LOOPBACK_MINIMUM_ALLOCATABLE_SIZE,
                    device_path=device_path,
                ),
            ],
            expected_volumes=[attached_volume],
        )

    def _incorrect_device_path_test(self, bad_value):
        """
        Assert that when ``IBlockDeviceAPI.get_device_path`` returns a value
        that must be wrong, the corresponding manifestation is not included in
        the discovered state for the node.
        """
        # XXX This discovers volumes as NON_MANIFEST, but we should
        # have a state so we can try to recover.
        volume = self.api.create_volume(
            dataset_id=uuid4(), size=LOOPBACK_MINIMUM_ALLOCATABLE_SIZE,
        )
        attached_volume = self.api.attach_volume(
            volume.blockdevice_id, self.api.compute_instance_id(),
        )

        # Break the API object now.
        self.patch(
            self.api, "get_device_path", lambda blockdevice_id: bad_value
        )

        assert_discovered_state(
            self, self.deployer,
            expected_discovered_datasets=[
                DiscoveredDataset(
                    state=DatasetStates.NON_MANIFEST,
                    dataset_id=volume.dataset_id,
                    blockdevice_id=volume.blockdevice_id,
                    maximum_size=LOOPBACK_MINIMUM_ALLOCATABLE_SIZE,
                ),
            ],
            expected_volumes=[attached_volume]
        )

    @capture_logging(
        assertHasMessage,
        INVALID_DEVICE_PATH, {
            u"invalid_value": FilePath(b"/definitely/wrong"),
        },
    )
    def test_attached_with_incorrect_device_path(self, logger):
        """
        If a volume is attached but the ``IBlockDeviceAPI`` returns a path that
        is not a block device, an error is logged and no manifestation
        corresponding to the volume is included in the discovered state.
        """
        self.patch(blockdevice, "_logger", logger)
        self._incorrect_device_path_test(FilePath(b"/definitely/wrong"))

    @capture_logging(
        assertHasMessage,
        INVALID_DEVICE_PATH, {
            u"invalid_value": None,
        },
    )
    def test_attached_with_wrong_device_path_type(self, logger):
        """
        If a volume is attached but the ``IBlockDeviceAPI`` returns a value
        other than a ``FilePath``, an error is logged and no manifestation
        corresponding to the volume is included in the discovered state.
        """
        self.patch(blockdevice, "_logger", logger)
        self._incorrect_device_path_test(None)

    def test_only_remote_device(self):
        """
        ``BlockDeviceDeployer.discover_state`` does not report remotely
        attached volumes as datasets.
        """
        dataset_id = uuid4()
        volume = self.api.create_volume(
            dataset_id=dataset_id,
            size=LOOPBACK_MINIMUM_ALLOCATABLE_SIZE
        )
        attached_volume = self.api.attach_volume(
            volume.blockdevice_id,
            # This is a hack.  We don't know any other IDs, though.
            # https://clusterhq.atlassian.net/browse/FLOC-1839
            attach_to=u'some.other.host',
        )
        assert_discovered_state(
            self, self.deployer,
            expected_discovered_datasets=[
                DiscoveredDataset(
                    state=DatasetStates.ATTACHED_ELSEWHERE,
                    dataset_id=volume.dataset_id,
                    blockdevice_id=volume.blockdevice_id,
                    maximum_size=LOOPBACK_MINIMUM_ALLOCATABLE_SIZE,
                ),
            ],
            expected_volumes=[attached_volume],
        )

    def test_unrelated_mounted(self):
        """
        If a volume is attached but an unrelated filesystem is mounted at
        the expected location for that volume, it is recognized as not
        being in ``MOUNTED`` state.
        """
        # XXX This should perhaps be a seperate state so this can be
        # fixed.
        unrelated_device = FilePath(self.mktemp())
        with unrelated_device.open("w") as unrelated_file:
            unrelated_file.truncate(LOOPBACK_MINIMUM_ALLOCATABLE_SIZE)

        volume = self.api.create_volume(
            dataset_id=uuid4(),
            size=LOOPBACK_MINIMUM_ALLOCATABLE_SIZE,
        )
        mountpoint = self.deployer.mountroot.child(bytes(volume.dataset_id))
        mountpoint.makedirs()
        attached_volume = self.api.attach_volume(
            volume.blockdevice_id,
            attach_to=self.this_node,
        )

        make_filesystem(unrelated_device, block_device=False)
        mount(unrelated_device, mountpoint)

        device_path = self.api.get_device_path(
            volume.blockdevice_id,
        )

        assert_discovered_state(
            self, self.deployer,
            expected_discovered_datasets=[
                DiscoveredDataset(
                    state=DatasetStates.ATTACHED_NO_FILESYSTEM,
                    dataset_id=volume.dataset_id,
                    blockdevice_id=volume.blockdevice_id,
                    maximum_size=LOOPBACK_MINIMUM_ALLOCATABLE_SIZE,
                    device_path=device_path,
                ),
            ],
            expected_volumes=[attached_volume],
        )

    def test_attached_no_filesystem(self):
        """
        An attached volume with no filesystem ends up in
        ATTACHED_NO_FILESYSTEM state.
        """
        volume = self.api.create_volume(
            dataset_id=uuid4(),
            size=LOOPBACK_MINIMUM_ALLOCATABLE_SIZE,
        )
        attached_volume = self.api.attach_volume(
            volume.blockdevice_id,
            attach_to=self.this_node,
        )
        device_path = self.api.get_device_path(volume.blockdevice_id)
        assert_discovered_state(
            self, self.deployer,
            expected_discovered_datasets=[
                DiscoveredDataset(
                    state=DatasetStates.ATTACHED_NO_FILESYSTEM,
                    dataset_id=volume.dataset_id,
                    blockdevice_id=volume.blockdevice_id,
                    maximum_size=LOOPBACK_MINIMUM_ALLOCATABLE_SIZE,
                    device_path=device_path,
                ),
            ],
            expected_volumes=[attached_volume],
        )


@implementer(IBlockDeviceAPI)
class UnusableAPI(object):
    """
    A non-implementation of ``IBlockDeviceAPI`` where it is explicitly required
    that the object not be used for anything.
    """


<<<<<<< HEAD
=======
def assert_calculated_changes(
        case, node_state, node_config, nonmanifest_datasets, expected_changes,
        additional_node_states=frozenset(), leases=Leases(),
        discovered_datasets=(),
):
    """
    Assert that ``BlockDeviceDeployer`` calculates certain changes in a certain
    circumstance.

    :param discovered_datasets: Collection of ``DiscoveredDataset`` to
        expose as local state.
    :see: ``assert_calculated_changes_for_deployer``.
    """
    api = UnusableAPI()

    deployer = BlockDeviceDeployer(
        node_uuid=node_state.uuid,
        hostname=node_state.hostname,
        block_device_api=api,
    )

    cluster_state = compute_cluster_state(node_state, additional_node_states,
                                          nonmanifest_datasets)

    local_state = _create_block_device_deployer_local_state(
        deployer, cluster_state,
        volumes=DiscoverVolumesMethod.INFER_VOLUMES_FROM_STATE,
        compute_instance_id=u"instance-".format(node_state.uuid))
    local_state = local_state.set(
        datasets={d.dataset_id: d for d in discovered_datasets})

    return assert_calculated_changes_for_deployer(
        case, deployer, node_state, node_config,
        nonmanifest_datasets, additional_node_states, set(),
        expected_changes, local_state, leases=leases,
    )


>>>>>>> a58c22ca
def _create_blockdevice_id_for_test(dataset_id):
    """
    Generates a blockdevice_id from a dataset_id for tests that do not use an
    ``IBlockDeviceAPI``.

    :param dataset_id: A unicode or uuid dataset_id to generate the
        blockdevice_id for.
    """
    return "blockdevice-" + unicode(dataset_id)


class ScenarioMixin(object):
    """
    A mixin for tests which defines some basic Flocker cluster state.
    """
    DATASET_ID = uuid4()
    BLOCKDEVICE_ID = _create_blockdevice_id_for_test(DATASET_ID)
    NODE = u"192.0.2.1"
    NODE_UUID = uuid4()

    METADATA = {u"I'm so meta": u"even this acronym"}

    MANIFESTATION = Manifestation(
        dataset=Dataset(
            dataset_id=unicode(DATASET_ID),
            maximum_size=REALISTIC_BLOCKDEVICE_SIZE,
            metadata=METADATA,
        ),
        primary=True,
    )

    # The state of a single node which has a single primary manifestation for a
    # dataset.  Common starting point for several of the test scenarios.
    ONE_DATASET_STATE = NodeState(
        hostname=NODE,
        uuid=NODE_UUID,
        manifestations={
            unicode(DATASET_ID): MANIFESTATION,
        },
        paths={
            unicode(DATASET_ID):
            FilePath(b"/flocker/").child(bytes(DATASET_ID)),
        },
        devices={
            DATASET_ID: FilePath(b"/dev/sda"),
        },
        applications=[],
    )


def add_application_with_volume(node_state):
    """
    Add a matching application that has the current dataset attached as a
    volume.

    :param NodeState node_state: Has dataset with ID ``DATASET_ID``.

    :return NodeState: With ``Application`` added.
    """
    manifestation = list(node_state.manifestations.values())[0]
    return node_state.set(
        "applications", {Application(
            name=u"myapplication",
            image=DockerImage.from_string(u"image"),
            volume=AttachedVolume(manifestation=manifestation,
                                  mountpoint=FilePath(b"/data")))})


def _infer_volumes_for_test(node_uuid, node_hostname, compute_instance_id,
                            cluster_state):
    """
    Infer the current ``BlockDeviceVolume`` instances in the cluster. This is
    for use by tests that create cluster_state by hand instead of using the API
    to actually construct the cluster.  The ``BlockDeviceVolume`` instances
    constructed with this function do not have blockdevice_ids that can be
    used with the ``IBlockDeviceAPI``. Note that this function is brittle and
    can easily become out of date with the ``discover_state`` implementation of
    ``BlockDeviceDeployer``.  The tests that create a cluster_state by hand
    would probably be better off actually using the API to construct a state
    so that this brittle function can be removed.

    If you are using the ``IBlockDeviceAPI`` to set up the cluster_state, just
    use api.list_volumes() instead of calling this function.

    :param UUID node_uuid: The uuid of the local node.

    :param unicode node_hostname: The hostname of the local node.

    :param unicode compute_instance_id: The value for the attached_to field of
        the ``BlockDeviceVolume`` instances that are created for manifestions
        on the local node.

    :param DeploymentState cluster_state: The rest of the cluster_state. This
        is inspected to determine the volumes that are not attached to any node
        (nonmanifest_datasets) and the volumes that are attached to remote
        nodes.

    :returns: A list of ``BlockDeviceVolume`` instances for all the volumes in
        cluster_state that is only suitable for use in tests that do not use
        the ``IBlockDeviceAPI`` to set up the cluster_state.
    """
    def create_test_blockdevice_volume_for_dataset_id(dataset_id,
                                                      attached_to=None):
        return BlockDeviceVolume(
            blockdevice_id=_create_blockdevice_id_for_test(dataset_id),
            size=REALISTIC_BLOCKDEVICE_SIZE,
            attached_to=attached_to,
            dataset_id=UUID(dataset_id))
    node_state = cluster_state.get_node(node_uuid,
                                        hostname=node_hostname)
    local_volumes = [
        create_test_blockdevice_volume_for_dataset_id(
            dataset_id, attached_to=compute_instance_id)
        for dataset_id in (node_state.manifestations or {})]

    nonmanifest_datasets = cluster_state.nonmanifest_datasets
    unattached_volumes = [
        create_test_blockdevice_volume_for_dataset_id(dataset_id)
        for dataset_id in (nonmanifest_datasets or {})]

    volumes = local_volumes + unattached_volumes

    for remote_node_state in cluster_state.nodes:
        if remote_node_state == node_state:
            # Skip this node for remote processing if it is the local node.
            continue
        # Construct a fake instance id for the attached_to field of the
        # ``BlockDeviceVolume`` instances that are connected to remote nodes.
        # This is an opaque identifier, and just needs to be different than
        # compute_instance_id for the sake of testing this node.
        fake_instance_id = u"remote_node_{}".format(
            unicode(remote_node_state.uuid))
        remote_volumes = [
            create_test_blockdevice_volume_for_dataset_id(
                dataset_id, attached_to=fake_instance_id)
            for dataset_id in (remote_node_state.manifestations or {})]

        volumes.extend(remote_volumes)
    return volumes


class DiscoverVolumesMethod(Names):
    """
    Constants for determining volumes in calculate_changes tests.

    :ivar GET_VOLUMES_FROM_API: Simply call ``list_volumes`` on the passed in
        API.
    :ivar INFER_VOLUMES_FROM_STATE: Call ``_infer_volumes_for_test`` to create
        a list of volumes from the manually constructed cluster_state.
    """
    GET_VOLUMES_FROM_API = NamedConstant()
    INFER_VOLUMES_FROM_STATE = NamedConstant()


<<<<<<< HEAD
@implementer(ICalculater)
class RecordingCalculater(object):
    def __init__(self, expected_changes):
        self.expected_changes = expected_changes
=======
@implementer(ILocalState)
class FakeBlockDeviceDeployerLocalState(PClass):
    """
    This class is a terrible idea and should be thrown out ASAP to be
    replaced by the real thing.
    """
    node_state = field(type=NodeState, mandatory=True)
    nonmanifest_datasets = field(type=NonManifestDatasets, mandatory=True)
    volumes = pvector_field(BlockDeviceVolume)
    datasets = pmap_field(UUID, DiscoveredDataset)
>>>>>>> a58c22ca

    def calculate_changes_for_datasets(
        self, discovered_datasets, desired_datasets,
    ):
        self.desired_datasets = desired_datasets
        return self.expected_changes


class CalculaterTests(SynchronousTestCase):
    def test_not_implemented_yet(self):
        self.fail("ICalculater implementations need to be verified.")


def assert_desired_datasets(
    case,
    deployer,
    desired_manifestations=(),
    local_datasets=(),
    local_applications=(),
    additional_node_config=set(),
    expected_datasets=(),
    leases=Leases(),
):
    """
    Assert that ``calculate_changes`` calculates the given desired datasetsg
    invoked with the given state and configuration.

    :param TestCase test_case: The ``TestCase`` which is being run.
    :param BlockDeviceDeployer deployer: The deployer that will be asked to
        calculate the desired datasets.
    :param desired_manifeations: Manifestations to include in the local nodes
        configuration.
    :type desired_manifestations: iterable of ``Manifestations``
    :param local_datasets: Datasets to include in the local node's state.
    :type local_datasets: iterable of ``DiscoveredDataset``s
    :param local_applications: Location to include in the local node's state.
    :type local_applications: iterable of ``Application``s
    :param additonal_node_config: Additional nodes to include in the cluster
        configration.
    :type additional_node_config: ``set`` of ``Node``s
    :param Leases leases: Leases to include in the cluster configration.
    """
    calculater = RecordingCalculater(NoOp())
    deployer = deployer.set(calculater=calculater)
    cluster_configuration = Deployment(
        nodes={
            Node(
                uuid=deployer.node_uuid,
                hostname=deployer.hostname,
                manifestations={
                    manifestation.dataset.dataset_id: manifestation
                    for manifestation in desired_manifestations
                },
            ),
        } | additional_node_config,
        leases=leases,
    )

    local_state = BlockDeviceDeployerLocalState(
        node_uuid=deployer.node_uuid,
        hostname=deployer.hostname,
        datasets={dataset.dataset_id: dataset
                  for dataset in local_datasets},
    )
    node_state, nonmanifest_datasets = local_state.shared_state_changes()
    cluster_state = DeploymentState(
        nodes={node_state.set(applications=local_applications)},
        nonmanifest_datasets=nonmanifest_datasets.datasets,
    )

    deployer.calculate_changes(
        configuration=cluster_configuration,
        cluster_state=cluster_state,
        local_state=local_state,
    )
    case.assertEqual(
        {dataset.dataset_id: dataset
         for dataset in expected_datasets},
        calculater.desired_datasets,
    )


class CalculateDesiredStateTests(SynchronousTestCase):
    """
    Tests for ``BlockDeviceDeployer._calculate_desired_state``.
    """
    def setUp(self):
        self.hostname = ScenarioMixin.NODE
        self.node_uuid = ScenarioMixin.NODE_UUID
        self.api = UnusableAPI()
        self.deployer = BlockDeviceDeployer(
            node_uuid=self.node_uuid,
            hostname=self.hostname,
            block_device_api=self.api,
            mountroot=mountroot_for_test(self),
        )

    def test_no_manifestations(self):
        """
        If there are no Manifestations on this node, then
        there are no desired datasets calculated.
        """
        assert_desired_datasets(
            self, self.deployer,
            desired_manifestations=[],
            expected_datasets=[],
        )

    def test_manifestation(self):
        """
        If there is a manifesation on this node, then the
        corresponding dataset has a desired state of ``MOUNTED``.
        """
        assert_desired_datasets(
            self, self.deployer,
            desired_manifestations=[ScenarioMixin.MANIFESTATION],
            expected_datasets=[
                DesiredDataset(
                    state=DatasetStates.MOUNTED,
                    dataset_id=ScenarioMixin.DATASET_ID,
                    metadata=ScenarioMixin.METADATA,
                    maximum_size=REALISTIC_BLOCKDEVICE_SIZE,
                    mount_point=self.deployer.mountroot.child(
                        unicode(ScenarioMixin.DATASET_ID)
                    ),
                ),
            ],
        )

<<<<<<< HEAD
    def test_manifestation_default_size(self):
=======

class BlockDeviceDeployerDestructionCalculateChangesTests(
        SynchronousTestCase, ScenarioMixin
):
    """
    Tests for ``BlockDeviceDeployer.calculate_changes`` in the cases relating
    to dataset destruction.
    """
    def test_deleted_dataset_volume_mounted(self):
>>>>>>> a58c22ca
        """
        If there is a manifesation on this node, then the
        corresponding dataset has a desired state of ``MOUNTED``.
        """
<<<<<<< HEAD
        expected_size = int(GiB(100).to_Byte().value)
        assert_desired_datasets(
            self, self.deployer,
            desired_manifestations=[
                ScenarioMixin.MANIFESTATION.transform(
                    ["dataset", "maximum_size"], lambda _: None
                ),
            ],
            expected_datasets=[
                DesiredDataset(
                    state=DatasetStates.MOUNTED,
                    dataset_id=ScenarioMixin.DATASET_ID,
                    metadata=ScenarioMixin.METADATA,
                    maximum_size=expected_size,
                    mount_point=self.deployer.mountroot.child(
                        unicode(ScenarioMixin.DATASET_ID)
                    ),
=======
        local_state = self.ONE_DATASET_STATE
        local_config = to_node(local_state).transform(
            ["manifestations", unicode(self.DATASET_ID), "dataset", "deleted"],
            True
        )
        assert_calculated_changes(
            self, local_state, local_config, set(),
            in_parallel(changes=[
                DestroyBlockDeviceDataset(dataset_id=self.DATASET_ID,
                                          blockdevice_id=self.BLOCKDEVICE_ID)
            ]),
            discovered_datasets=[
                DiscoveredDataset(
                    state=DatasetStates.MOUNTED,
                    dataset_id=self.DATASET_ID,
                    blockdevice_id=self.BLOCKDEVICE_ID,
                    maximum_size=LOOPBACK_MINIMUM_ALLOCATABLE_SIZE,
                    device_path=FilePath(b"/dev/whatever"),
                    mount_point=FilePath(b"/flocker/wherever"),
>>>>>>> a58c22ca
                ),
            ],
        )

    def test_deleted_manifestation(self):
        """
        If there is a mounted dataset that is deleted on this
        node, the corresponding dataset has a desired state of
        ``DELETED``.
        """
        assert_desired_datasets(
            self, self.deployer,
            desired_manifestations=[
                ScenarioMixin.MANIFESTATION.transform(
                    ["dataset", "deleted"], True,
                ),
            ],
            # XXX FLOC-1772 We only need to do this to handle
            # deleting unmounted datasets
            local_datasets=[
                DiscoveredDataset(
                    dataset_id=ScenarioMixin.DATASET_ID,
                    blockdevice_id=ScenarioMixin.BLOCKDEVICE_ID,
                    state=DatasetStates.MOUNTED,
                    maximum_size=REALISTIC_BLOCKDEVICE_SIZE,
                    device_path=FilePath('/dev/xvdf'),
                    mount_point=FilePath('/mount/path'),
                ),
            ],
            expected_datasets=[
                DesiredDataset(
                    state=DatasetStates.DELETED,
                    dataset_id=ScenarioMixin.DATASET_ID,
                    metadata=ScenarioMixin.METADATA,
                ),
            ],
        )

    def test_deleted_attached_manifest_dataset(self):
        """
        If there is a non-manifest dataset that is deleted on this
        node, the corresponding dataset has a desired state of
        ``MOUNTED``.

        This is only necessary until we can delete non-manifest datasets
        (FLOC-1772).
        """
        assert_desired_datasets(
            self, self.deployer,
            desired_manifestations=[
                ScenarioMixin.MANIFESTATION.transform(
                    ["dataset"], lambda d: d.set(deleted=True)
                ),
            ],
            # XXX FLOC-1772 We only need to do this to handle
            # deleting unmounted datasets
            local_datasets=[
                DiscoveredDataset(
                    dataset_id=ScenarioMixin.DATASET_ID,
                    blockdevice_id=ScenarioMixin.BLOCKDEVICE_ID,
                    state=DatasetStates.ATTACHED,
                    maximum_size=REALISTIC_BLOCKDEVICE_SIZE,
                    device_path=FilePath('/dev/xvdf'),
                ),
            ],
            expected_datasets=[
                DesiredDataset(
                    state=DatasetStates.MOUNTED,
                    dataset_id=ScenarioMixin.DATASET_ID,
                    metadata=ScenarioMixin.METADATA,
                    maximum_size=REALISTIC_BLOCKDEVICE_SIZE,
                    mount_point=self.deployer.mountroot.child(
                        unicode(ScenarioMixin.DATASET_ID)
                    ),
                ),
            ],
        )

    def test_deleted_non_manifest_dataset(self):
        """
        If there is a manfestation on this node that is deleted,
        the corresponding dataset has a desired state of ``MOUNTED``.

        This is only necessary until we can delete non-manifest datasets
        (FLOC-1772).
        """
        assert_desired_datasets(
            self, self.deployer,
            desired_manifestations=[
                ScenarioMixin.MANIFESTATION.transform(
                    ["dataset"], lambda d: d.set(deleted=True)
                ),
            ],
            # XXX FLOC-1772 We only need to do this to handle
            # deleting unmounted datasets
            local_datasets=[
                DiscoveredDataset(
                    dataset_id=ScenarioMixin.DATASET_ID,
                    blockdevice_id=ScenarioMixin.BLOCKDEVICE_ID,
                    state=DatasetStates.NON_MANIFEST,
                    maximum_size=REALISTIC_BLOCKDEVICE_SIZE,
                ),
            ],
            expected_datasets=[
                DesiredDataset(
                    state=DatasetStates.MOUNTED,
                    dataset_id=ScenarioMixin.DATASET_ID,
                    metadata=ScenarioMixin.METADATA,
                    maximum_size=REALISTIC_BLOCKDEVICE_SIZE,
                    mount_point=self.deployer.mountroot.child(
                        unicode(ScenarioMixin.DATASET_ID)
                    ),
                ),
            ],
        )

    def test_leased_mounted_manifestaion(self):
        """
        If there is a lease for a mounted dataset present on node,
        there is a corresponding dataset that has a desired state of
        ``MOUNTED``.
        """
        assert_desired_datasets(
            self, self.deployer,
            desired_manifestations=[],
            local_datasets=[
                DiscoveredDataset(
                    dataset_id=ScenarioMixin.DATASET_ID,
                    blockdevice_id=ScenarioMixin.BLOCKDEVICE_ID,
                    state=DatasetStates.MOUNTED,
                    maximum_size=REALISTIC_BLOCKDEVICE_SIZE,
                    device_path=FilePath('/dev/xvdf'),
                    mount_point=FilePath('/mount/path'),
                )
            ],
            expected_datasets=[
                DesiredDataset(
                    state=DatasetStates.MOUNTED,
                    dataset_id=ScenarioMixin.DATASET_ID,
                    maximum_size=REALISTIC_BLOCKDEVICE_SIZE,
                    metadata={},
                    mount_point=self.deployer.mountroot.child(
                        unicode(ScenarioMixin.DATASET_ID)
                    ),
                ),
            ],
            leases=Leases().acquire(
                now=datetime.now(tz=UTC),
                dataset_id=ScenarioMixin.DATASET_ID,
                node_id=self.deployer.node_uuid,
            )
        )

    def test_leased_attached_manifestaion(self):
        """
        If there is a lease for a mounted dataset present on node,
        there is a corresponding dataset that has a desired state of
        ``MOUNTED``.
        """
        assert_desired_datasets(
            self, self.deployer,
            desired_manifestations=[],
            local_datasets=[
                DiscoveredDataset(
                    dataset_id=ScenarioMixin.DATASET_ID,
                    blockdevice_id=ScenarioMixin.BLOCKDEVICE_ID,
                    state=DatasetStates.ATTACHED,
                    maximum_size=REALISTIC_BLOCKDEVICE_SIZE,
                    device_path=FilePath('/dev/xvdf'),
                )
            ],
            expected_datasets=[
                DesiredDataset(
                    state=DatasetStates.MOUNTED,
                    dataset_id=ScenarioMixin.DATASET_ID,
                    maximum_size=REALISTIC_BLOCKDEVICE_SIZE,
                    metadata={},
                    mount_point=self.deployer.mountroot.child(
                        unicode(ScenarioMixin.DATASET_ID)
                    ),
                ),
            ],
            leases=Leases().acquire(
                now=datetime.now(tz=UTC),
                dataset_id=ScenarioMixin.DATASET_ID,
                node_id=self.deployer.node_uuid,
            )
        )

    def test_leased_non_manifest(self):
        """
        If there is a lease for a mounted dataset present on node,
        there is a corresponding dataset that has a desired state of
        ``MOUNTED``.
        """
        assert_desired_datasets(
            self, self.deployer,
            desired_manifestations=[],
            local_datasets=[
                DiscoveredDataset(
                    dataset_id=ScenarioMixin.DATASET_ID,
                    blockdevice_id=ScenarioMixin.BLOCKDEVICE_ID,
                    state=DatasetStates.NON_MANIFEST,
                    maximum_size=REALISTIC_BLOCKDEVICE_SIZE,
                )
            ],
<<<<<<< HEAD
            expected_datasets=[],
            leases=Leases().acquire(
                now=datetime.now(tz=UTC),
                dataset_id=ScenarioMixin.DATASET_ID,
                node_id=self.deployer.node_uuid,
            )
=======
            expected_changes=in_parallel(
                changes=[
                    MountBlockDevice(
                        mountpoint=FilePath('/flocker/').child(
                            unicode(self.DATASET_ID)
                        ),
                        blockdevice_id=self.BLOCKDEVICE_ID,
                        dataset_id=self.DATASET_ID
                    )
                ]
            ),
            discovered_datasets=[
                DiscoveredDataset(
                    state=DatasetStates.ATTACHED,
                    dataset_id=self.DATASET_ID,
                    blockdevice_id=_create_blockdevice_id_for_test(
                        self.DATASET_ID),
                    maximum_size=LOOPBACK_MINIMUM_ALLOCATABLE_SIZE,
                    device_path=FilePath(b"/dev/whatever"),
                ),
            ],

        )

    def test_deleted_dataset_volume_no_filesystem(self):
        """
        ``DestroyBlockDeviceDataset`` is a compound state change that first
        attempts to unmount the block device.
        Therefore do not calculate deletion for blockdevices that are not
        manifest, instead creating filesystem.

        This will be unnecessary once we do FLOC-1772, but until that is
        fixed is necessary to ensure volumes without filesystems get
        deleted.
        """
        local_state = self.ONE_DATASET_STATE
        local_config = to_node(local_state).transform(
            ["manifestations", unicode(self.DATASET_ID), "dataset", "deleted"],
            True
        )
        # Remove the manifestation and its mount path.
        local_state = local_state.transform(
            ['manifestations', unicode(self.DATASET_ID)],
            discard
        )
        local_state = local_state.transform(
            ['paths', unicode(self.DATASET_ID)],
            discard
        )
        device = FilePath(b"/dev/whatever")

        # Local state shows that there is a device for the (now) non-manifest
        # dataset. i.e it is attached.
        self.assertEqual([self.DATASET_ID], local_state.devices.keys())
        assert_calculated_changes(
            case=self,
            node_state=local_state,
            node_config=local_config,
            # The unmounted dataset has been added back to the non-manifest
            # datasets by discover_state.
            nonmanifest_datasets=[
                self.MANIFESTATION.dataset
            ],
            expected_changes=in_parallel(
                changes=[
                    CreateFilesystem(
                        device=device,
                        filesystem=u"ext4",
                    )
                ]
            ),
            discovered_datasets=[
                DiscoveredDataset(
                    state=DatasetStates.ATTACHED_NO_FILESYSTEM,
                    dataset_id=self.DATASET_ID,
                    blockdevice_id=_create_blockdevice_id_for_test(
                        self.DATASET_ID),
                    maximum_size=LOOPBACK_MINIMUM_ALLOCATABLE_SIZE,
                    device_path=device,
                ),
            ],

>>>>>>> a58c22ca
        )

    def test_lease_elsewhere(self):
        """
        If there is a lease for a dataset on another node,
        there isn't a corresponding dataset that has a desired state
        of ``MOUNTED``.
        """
        assert_desired_datasets(
            self, self.deployer,
            local_datasets=[
                DiscoveredDataset(
                    dataset_id=ScenarioMixin.DATASET_ID,
                    blockdevice_id=ScenarioMixin.BLOCKDEVICE_ID,
                    state=DatasetStates.MOUNTED,
                    maximum_size=LOOPBACK_MINIMUM_ALLOCATABLE_SIZE,
                    device_path=FilePath('/dev/xvdf'),
                    mount_point=FilePath('/mount/path'),
                )
            ],
            expected_datasets=[],
            leases=Leases().acquire(
                now=datetime.now(tz=UTC),
                dataset_id=ScenarioMixin.DATASET_ID,
                node_id=uuid4(),
            )
        )

<<<<<<< HEAD
    def test_application_mounted_manifestaion(self):
=======
    def test_attach_existing_nonmanifest_unknown(self):
        """
        If a dataset exists but is not manifest anywhere in the cluster and
        the configuration specifies it should be manifest on the
        deployer's node, and the volume information is not known, this
        means we're being asked to calculate changes purely to decide
        whether to wake up or not. That is, we're using out-of-date cached
        volume information.

        In this case ``BlockDeviceDeployer.calculate_changes`` returns a
        ``ActionNeeded`` in order to wake up the convergence loop.
        """
        deployer = create_blockdevicedeployer(
            self, hostname=self.NODE, node_uuid=self.NODE_UUID
        )
        # Give it a configuration that says a dataset should have a
        # manifestation on the deployer's node.
        node_config = to_node(self.ONE_DATASET_STATE)
        cluster_config = Deployment(nodes={node_config})

        # Give the node an empty state.
        node_state = self.ONE_DATASET_STATE.transform(
            ["manifestations", unicode(self.DATASET_ID)], discard
        ).transform(
            ["devices", self.DATASET_ID], discard
        )

        # Take the dataset in the configuration and make it part of the
        # cluster's non-manifest datasets state.
        manifestation = node_config.manifestations[unicode(self.DATASET_ID)]
        dataset = manifestation.dataset
        cluster_state = DeploymentState(
            nodes={node_state},
            nonmanifest_datasets={
                unicode(dataset.dataset_id): dataset,
            }
        )

        local_state = _create_block_device_deployer_local_state(
            deployer, cluster_state,
            volumes=[])  # Out of date info, lacking an expected volume
        changes = deployer.calculate_changes(
            cluster_config, cluster_state, local_state)
        self.assertEqual(
            in_parallel(changes=[
                ActionNeeded(
                    dataset_id=UUID(dataset.dataset_id),
                ),
            ]),
            changes
        )


class BlockDeviceDeployerMountCalculateChangesTests(
    SynchronousTestCase, ScenarioMixin
):
    """
    Tests for ``BlockDeviceDeployer.calculate_changes`` in the cases relating
    to mounting of filesystems.
    """
    def test_mount_manifestation(self):
>>>>>>> a58c22ca
        """
        If there is an application with attached volume, there is a
        corresponding dataset that has a desired state of
        ``MOUNTED``.
        """
<<<<<<< HEAD
        assert_desired_datasets(
            self, self.deployer,
            desired_manifestations=[],
            local_datasets=[
                DiscoveredDataset(
                    dataset_id=ScenarioMixin.DATASET_ID,
                    blockdevice_id=ScenarioMixin.BLOCKDEVICE_ID,
                    state=DatasetStates.MOUNTED,
                    maximum_size=REALISTIC_BLOCKDEVICE_SIZE,
                    device_path=FilePath('/dev/xvdf'),
                    mount_point=FilePath('/mount/path'),
                )
            ],
            local_applications=[
                Application(
                    name=u"myapplication",
                    image=DockerImage.from_string(u"image"),
                    volume=AttachedVolume(
                        manifestation=ScenarioMixin.MANIFESTATION,
                        mountpoint=FilePath(b"/data")
                    ),
                ),
            ],
            expected_datasets=[
                DesiredDataset(
                    state=DatasetStates.MOUNTED,
                    dataset_id=ScenarioMixin.DATASET_ID,
                    metadata={},
                    maximum_size=REALISTIC_BLOCKDEVICE_SIZE,
                    mount_point=self.deployer.mountroot.child(
                        unicode(ScenarioMixin.DATASET_ID)),
                ),
            ],
=======
        # Give it a state that says the volume is attached but nothing is
        # mounted.
        device = FilePath(b"/dev/sda")
        node_state = self.ONE_DATASET_STATE.set(
            manifestations={},
            paths={},
            devices={self.DATASET_ID: device},
>>>>>>> a58c22ca
        )

    def test_leased_manifestation(self):
        """
        If there is a manifesation on this node and lease for the
        corresponding volume for this node, then the corresponding
        dataset has a desired state of ``MOUNTED`` and the
        associated size corresponds to the discovered datset.
        """
        assert_desired_datasets(
            self, self.deployer,
            desired_manifestations=[ScenarioMixin.MANIFESTATION],
            local_datasets=[
                DiscoveredDataset(
                    dataset_id=ScenarioMixin.DATASET_ID,
                    blockdevice_id=ScenarioMixin.BLOCKDEVICE_ID,
                    state=DatasetStates.MOUNTED,
                    maximum_size=LOOPBACK_MINIMUM_ALLOCATABLE_SIZE,
                    device_path=FilePath('/dev/xvdf'),
                    mount_point=FilePath('/mount/path'),
                )
            ],
            expected_datasets=[
                DesiredDataset(
                    state=DatasetStates.MOUNTED,
                    dataset_id=ScenarioMixin.DATASET_ID,
                    maximum_size=LOOPBACK_MINIMUM_ALLOCATABLE_SIZE,
                    mount_point=self.deployer.mountroot.child(
                        unicode(ScenarioMixin.DATASET_ID)),
                ),
            ],
            leases=Leases().acquire(
                now=datetime.now(tz=UTC),
                dataset_id=ScenarioMixin.DATASET_ID,
                node_id=self.deployer.node_uuid,
            )
        )

    def test_deleted_leased_manifestation(self):
        """
        If there is a manfestation on this node that is deleted and
        there is a lease on the volume for this node, the
        corresponding dataset has a desired state of ``DELETED``.
        """
        assert_desired_datasets(
            self, self.deployer,
            desired_manifestations=[
                ScenarioMixin.MANIFESTATION.transform(
                    ["dataset"], lambda d: d.set(deleted=True)
                ),
<<<<<<< HEAD
            ],
            local_datasets=[
                DiscoveredDataset(
                    dataset_id=ScenarioMixin.DATASET_ID,
                    blockdevice_id=ScenarioMixin.BLOCKDEVICE_ID,
                    state=DatasetStates.MOUNTED,
                    maximum_size=LOOPBACK_MINIMUM_ALLOCATABLE_SIZE,
                    device_path=FilePath('/dev/xvdf'),
                    mount_point=FilePath('/mount/path'),
                )
            ],
            expected_datasets=[
                DesiredDataset(
                    state=DatasetStates.MOUNTED,
                    dataset_id=ScenarioMixin.DATASET_ID,
                    maximum_size=LOOPBACK_MINIMUM_ALLOCATABLE_SIZE,
                    mount_point=self.deployer.mountroot.child(
                        unicode(ScenarioMixin.DATASET_ID)),
                ),
            ],
            leases=Leases().acquire(
                now=datetime.now(tz=UTC),
                dataset_id=ScenarioMixin.DATASET_ID,
                node_id=self.deployer.node_uuid,
            )
=======
            ]),
            discovered_datasets=[
                DiscoveredDataset(
                    state=DatasetStates.ATTACHED,
                    dataset_id=self.DATASET_ID,
                    blockdevice_id=_create_blockdevice_id_for_test(
                        self.DATASET_ID),
                    maximum_size=LOOPBACK_MINIMUM_ALLOCATABLE_SIZE,
                    device_path=device,
                ),
            ],

        )


class BlockDeviceDeployerCreateFilesystemCalculateChangesTests(
    SynchronousTestCase, ScenarioMixin
):
    """
    Tests for ``BlockDeviceDeployer.calculate_changes`` in the cases relating
    to creation of filesystems.
    """
    def test_create_filesystem(self):
        """
        If the volume for a dataset is attached to the node but the filesystem
        does not exist and the configuration says the dataset is meant to be
        manifest on the node, ``BlockDeviceDeployer.calculate_changes`` returns
        a state change to create the filesystem.
        """
        # Give it a state that says the volume is attached but nothing is
        # mounted.
        device = FilePath(b"/dev/sda")
        node_state = self.ONE_DATASET_STATE.set(
            manifestations={},
            paths={},
            devices={self.DATASET_ID: device},
        )

        # Give it a configuration that says there should be a manifestation.
        node_config = to_node(self.ONE_DATASET_STATE)

        assert_calculated_changes(
            self, node_state, node_config,
            {Dataset(dataset_id=unicode(self.DATASET_ID))},
            in_parallel(changes=[
                CreateFilesystem(device=device, filesystem=u"ext4")
            ]),
            discovered_datasets=[
                DiscoveredDataset(
                    state=DatasetStates.ATTACHED_NO_FILESYSTEM,
                    dataset_id=self.DATASET_ID,
                    blockdevice_id=_create_blockdevice_id_for_test(
                        self.DATASET_ID),
                    maximum_size=LOOPBACK_MINIMUM_ALLOCATABLE_SIZE,
                    device_path=device,
                ),
            ],
>>>>>>> a58c22ca
        )


def assert_calculated_changes(
    case,
    discovered_datasets,
    desired_datasets,
    expected_changes,
):
    """
    Assert that ``BlockDeviceCalculater`` calculates certain changes
    in a certain circumstance.

    XXX
    :param TestCase test_case: The ``TestCase`` which is being run.
    :param discovered_datasets: The current state of datasets on the
        node.
    :type discovered_datasets: iterable of `DiscoveredDataset``s
    :param desired_datasets: The desired state of datasets on the
        node.
    :type desired_datasets: iterable of ``DesiredDataset``s
    :param IStateChange expected_changes: The next changes to
        converge the state.

    :raise: A test failure exception if the manifestations are not what is
        expected.
    """
    calculater = BlockDeviceCalculater()
    changes = calculater.calculate_changes_for_datasets(
        discovered_datasets={dataset.dataset_id: dataset
                             for dataset in discovered_datasets},
        desired_datasets={dataset.dataset_id: dataset
                          for dataset in desired_datasets},
    )
    case.assertEqual(expected_changes, changes)


class BlockDeviceCalculaterTests(SynchronousTestCase):
    """
    Tests for ``BlockDeviceCalculater``.
    """

    # XXX It would be nice if there were some way to assert that these tests
    # are exhaustive.  It seems like this logic should be abstracted somehow.

    def test_NON_EXISTENT_MOUNTED_creates_volume(self):
        """
        If a volume doesn't exist and the desired state is ``MOUNTED``, then
        the expected change is to create the volume.
        """
        dataset_id = uuid4()
        assert_calculated_changes(
            self,
            discovered_datasets=[],
            desired_datasets=[
                DesiredDataset(
                    state=DatasetStates.MOUNTED,
                    dataset_id=dataset_id,
                    maximum_size=REALISTIC_BLOCKDEVICE_SIZE,
                    # XXX wrong mount point
                    mount_point=FilePath("/vlas"),
                ),
            ],
            expected_changes=in_parallel([
                CreateBlockDeviceDataset(
                    dataset=Dataset(
                        dataset_id=dataset_id,
                        maximum_size=REALISTIC_BLOCKDEVICE_SIZE,
                    ),
                    mountpoint=FilePath("/vlas"),
                ),
            ])
        )

    def test_ATTACHED_ELSEWHERE_MOUNTED_does_nothing(self):
        """
        If a volume is currently ``ATTACHED_ELSEWHERE`` and the
        desired state is ``MOUNTED``, then the expected change is a
        noop.
        """
        dataset_id = uuid4()
        assert_calculated_changes(
            self,
            discovered_datasets=[
                DiscoveredDataset(
                    state=DatasetStates.ATTACHED_ELSEWHERE,
                    dataset_id=dataset_id,
                    blockdevice_id=ARBITRARY_BLOCKDEVICE_ID,
                    maximum_size=LOOPBACK_MINIMUM_ALLOCATABLE_SIZE,
                ),
            ],
            desired_datasets=[
                DesiredDataset(
                    state=DatasetStates.MOUNTED,
                    dataset_id=dataset_id,
                    maximum_size=REALISTIC_BLOCKDEVICE_SIZE,
                    # XXX wrong mount point
                    mount_point=FilePath("/vlas"),
                ),
            ],
            expected_changes=NoOp(),
        )

    def test_NON_MANIFEST_MOUNTED_attaches(self):
        """
        If a volume is currently ``NON_MANIFEST`` and the desired state is
        ``MOUNTED``, then the expected change is to attach the volume.
        """
        dataset_id = uuid4()
        assert_calculated_changes(
            self,
            discovered_datasets=[
                DiscoveredDataset(
                    state=DatasetStates.NON_MANIFEST,
                    dataset_id=dataset_id,
                    blockdevice_id=ARBITRARY_BLOCKDEVICE_ID,
                    maximum_size=LOOPBACK_MINIMUM_ALLOCATABLE_SIZE,
                ),
            ],
            desired_datasets=[
                DesiredDataset(
                    state=DatasetStates.MOUNTED,
                    dataset_id=dataset_id,
                    maximum_size=REALISTIC_BLOCKDEVICE_SIZE,
                    # XXX wrong mount point
                    mount_point=FilePath("/"),
                ),
            ],
            expected_changes=in_parallel([

                AttachVolume(
                    dataset_id=dataset_id,
                    blockdevice_id=ARBITRARY_BLOCKDEVICE_ID,
                ),
            ])
        )

    def test_ATTACHED_MOUNTED_mounts(self):
        """
        If a volume is currently ``ATTACHED`` and the desired state is
        ``MOUNTED``, then the expected change is to mount the volume.
        """
        dataset_id = uuid4()
        assert_calculated_changes(
            self,
            discovered_datasets=[
                DiscoveredDataset(
                    state=DatasetStates.ATTACHED,
                    dataset_id=dataset_id,
                    blockdevice_id=ARBITRARY_BLOCKDEVICE_ID,
                    maximum_size=LOOPBACK_MINIMUM_ALLOCATABLE_SIZE,
                    device_path=FilePath('/dev/xvdf'),
                ),
            ],
            desired_datasets=[
                DesiredDataset(
                    state=DatasetStates.MOUNTED,
                    dataset_id=dataset_id,
                    maximum_size=REALISTIC_BLOCKDEVICE_SIZE,
                    # XXX wrong mount point
                    mount_point=FilePath("/vlas"),
                ),
            ],
            expected_changes=in_parallel([
                MountBlockDevice(
                    dataset_id=dataset_id,
                    blockdevice_id=ARBITRARY_BLOCKDEVICE_ID,
                    mountpoint=FilePath("/vlas"),
                ),
            ])
        )

    def test_MOUNTED_MOUNTED_does_nothing(self):
        """
        If a volume is currently ``MOUNTED`` and the desired state is
        ``MOUNTED``, then the expected change is to do nothing.
        """
        dataset_id = uuid4()
        assert_calculated_changes(
            self,
            discovered_datasets=[
                DiscoveredDataset(
                    state=DatasetStates.MOUNTED,
                    dataset_id=dataset_id,
                    blockdevice_id=ARBITRARY_BLOCKDEVICE_ID,
                    maximum_size=LOOPBACK_MINIMUM_ALLOCATABLE_SIZE,
                    device_path=FilePath('/dev/xvdf'),
                    # XXX wrong mount point
                    mount_point=FilePath("/vlas"),
                ),
            ],
            desired_datasets=[
                DesiredDataset(
                    state=DatasetStates.MOUNTED,
                    dataset_id=dataset_id,
                    maximum_size=REALISTIC_BLOCKDEVICE_SIZE,
                    # XXX wrong mount point
                    mount_point=FilePath("/vlas"),
                ),
            ],
            expected_changes=NoOp(),
        )

    def test_NON_EXISTENT_NON_MANIFEST_does_nothing(self):
        """
        If a volume doesn't exist and the desired state is ``NON_MANIFEST``,
        then the expected change is to do nothing.

        Note: we don't have any way to pick which node should create a volume.
        """
        dataset_id = uuid4()
        assert_calculated_changes(
            self,
            discovered_datasets=[],
            desired_datasets=[
                DesiredDataset(
                    state=DatasetStates.NON_MANIFEST,
                    dataset_id=dataset_id,
                    maximum_size=REALISTIC_BLOCKDEVICE_SIZE,
                ),
            ],
            expected_changes=NoOp(),
        )

    def test_NON_MANIFEST_NON_MANIFEST_does_nothing(self):
        """
        If a volume is currently ``NON_MANIFEST`` and the desired state is
        ``NON_MANIFEST``, then the expected change is to do nothing.
        """
        dataset_id = uuid4()
        assert_calculated_changes(
            self,
            discovered_datasets=[
                DiscoveredDataset(
                    state=DatasetStates.NON_MANIFEST,
                    dataset_id=dataset_id,
                    blockdevice_id=ARBITRARY_BLOCKDEVICE_ID,
                    maximum_size=LOOPBACK_MINIMUM_ALLOCATABLE_SIZE,
                ),
            ],
            desired_datasets=[
                DesiredDataset(
                    state=DatasetStates.NON_MANIFEST,
                    dataset_id=dataset_id,
                    maximum_size=REALISTIC_BLOCKDEVICE_SIZE,
                ),
            ],
            expected_changes=NoOp()
        )

    def test_ATTACHED_NON_MANIFEST_detaches(self):
        """
        If a volume is currently ``ATTACHED`` and the desired state is
        ``NON_MANIFEST``, then the expected change is to detach the volume.
        """
        dataset_id = uuid4()
        assert_calculated_changes(
            self,
            discovered_datasets=[
                DiscoveredDataset(
                    state=DatasetStates.ATTACHED,
                    dataset_id=dataset_id,
                    blockdevice_id=ARBITRARY_BLOCKDEVICE_ID,
                    maximum_size=LOOPBACK_MINIMUM_ALLOCATABLE_SIZE,
                    device_path=FilePath('/dev/xvdf'),
                ),
            ],
            desired_datasets=[
                DesiredDataset(
                    state=DatasetStates.NON_MANIFEST,
                    dataset_id=dataset_id,
                    maximum_size=REALISTIC_BLOCKDEVICE_SIZE,
                ),
            ],
            expected_changes=in_parallel([
                DetachVolume(
                    dataset_id=dataset_id,
                    blockdevice_id=ARBITRARY_BLOCKDEVICE_ID,
                ),
            ])
        )

    def test_MOUNTED_NON_MANIFEST_unmounts(self):
        """
        If a volume is currently ``MOUNTED`` and the desired state is
        ``NON_MANIFEST``, then the expected change is to unmount the volume.
        """
        dataset_id = uuid4()
        assert_calculated_changes(
            self,
            discovered_datasets=[
                DiscoveredDataset(
                    state=DatasetStates.MOUNTED,
                    dataset_id=dataset_id,
                    blockdevice_id=ARBITRARY_BLOCKDEVICE_ID,
                    maximum_size=LOOPBACK_MINIMUM_ALLOCATABLE_SIZE,
                    device_path=FilePath('/dev/xvdf'),
                    # XXX wrong mount point
                    mount_point=FilePath("/vlas"),
                ),
            ],
            desired_datasets=[
                DesiredDataset(
                    state=DatasetStates.NON_MANIFEST,
                    dataset_id=dataset_id,
                    maximum_size=REALISTIC_BLOCKDEVICE_SIZE,
                ),
            ],
            expected_changes=in_parallel([
                UnmountBlockDevice(
                    dataset_id=dataset_id,
                    blockdevice_id=ARBITRARY_BLOCKDEVICE_ID,
                )
            ]),
        )

    def test_NON_EXISTENT_DELETED_does_nothing(self):
        """
        If a volume doesn't exist and the desired state is ``DELETED``,
        then the expected change is to do nothing.
        """
        dataset_id = uuid4()
        assert_calculated_changes(
            self,
            discovered_datasets=[],
            desired_datasets=[
                DesiredDataset(
                    state=DatasetStates.NON_MANIFEST,
                    dataset_id=dataset_id,
                    maximum_size=REALISTIC_BLOCKDEVICE_SIZE,
                ),
            ],
            expected_changes=NoOp(),
        )

    def test_ATTACHED_ELSEWHERE_DELETED_does_nothing(self):
        """
        If a volume is attached elsewhere and the desired state is
        ``DELETED``, then the expected change is to do nothing.
        """
        dataset_id = uuid4()
        assert_calculated_changes(
            self,
            discovered_datasets=[],
            desired_datasets=[
                DesiredDataset(
                    state=DatasetStates.NON_MANIFEST,
                    dataset_id=dataset_id,
                    maximum_size=REALISTIC_BLOCKDEVICE_SIZE,
                ),
            ],
            expected_changes=NoOp(),
        )

    def test_NON_MANIFEST_DELETED_does_nothing(self):
        """
        If a volume is currently ``NON_MANIFEST`` and the desired state is
        ``DELETED``, then the expected change is to do nothing.
        """
        dataset_id = uuid4()
        assert_calculated_changes(
            self,
            discovered_datasets=[
                DiscoveredDataset(
                    state=DatasetStates.NON_MANIFEST,
                    dataset_id=dataset_id,
                    blockdevice_id=ARBITRARY_BLOCKDEVICE_ID,
                    maximum_size=LOOPBACK_MINIMUM_ALLOCATABLE_SIZE,
                ),
            ],
            desired_datasets=[
                DesiredDataset(
                    state=DatasetStates.DELETED,
                    dataset_id=dataset_id,
                ),
            ],
            expected_changes=NoOp(),
        )

    def test_ATTACHED_DELETED_mounts(self):
        """
        If a volume is currently ``ATTACHED`` and the desired state is
        ``DELETED``, then the expected change is to do nothing.
        """
        dataset_id = uuid4()
        assert_calculated_changes(
            self,
            discovered_datasets=[
                DiscoveredDataset(
                    state=DatasetStates.ATTACHED,
                    dataset_id=dataset_id,
                    blockdevice_id=ARBITRARY_BLOCKDEVICE_ID,
                    maximum_size=LOOPBACK_MINIMUM_ALLOCATABLE_SIZE,
                    device_path=FilePath('/dev/xvdf'),
                ),
            ],
            desired_datasets=[
                DesiredDataset(
                    state=DatasetStates.DELETED,
                    dataset_id=dataset_id,
                ),
            ],
            expected_changes=NoOp(),
        )

    def test_MOUNTED_DELETED_destroys(self):
        """
        If a volume is currently ``MOUNTED`` and the desired state is
        ``DELETED``, then the expected change is to destroy the volume.
        """
        dataset_id = uuid4()
        assert_calculated_changes(
            self,
            discovered_datasets=[
                DiscoveredDataset(
                    state=DatasetStates.MOUNTED,
                    dataset_id=dataset_id,
                    blockdevice_id=ARBITRARY_BLOCKDEVICE_ID,
                    maximum_size=LOOPBACK_MINIMUM_ALLOCATABLE_SIZE,
                    device_path=FilePath('/dev/xvdf'),
                    # XXX wrong mount point
                    mount_point=FilePath("/vlas"),
                ),
            ],
            desired_datasets=[
                DesiredDataset(
                    state=DatasetStates.DELETED,
                    dataset_id=dataset_id,
                ),
            ],
            expected_changes=in_parallel([
                DestroyBlockDeviceDataset(
                    dataset_id=dataset_id,
                    blockdevice_id=ARBITRARY_BLOCKDEVICE_ID,
                )
            ]),
        )


class BlockDeviceDeployerCalculateChangesTests(
        SynchronousTestCase, ScenarioMixin
):
    """
    Tests for ``BlockDeviceDeployer.calculate_changes``.
    """
    def setUp(self):
        self.expected_change = ControllableAction(
            result=succeed(None),
        )
        self.deployer = BlockDeviceDeployer(
            node_uuid=ScenarioMixin.NODE_UUID,
            hostname=ScenarioMixin.NODE,
            block_device_api=UnusableAPI(),
            calculater=RecordingCalculater(self.expected_change),
        )
        self.local_state = BlockDeviceDeployerLocalState(
            node_uuid=ScenarioMixin.NODE_UUID,
            hostname=ScenarioMixin.NODE,
            datasets={},
            volumes={},
        )

    def test_calculates_changes(self):
        """
        ``BlockDeviceDeployer.calculate_changes`` returns the changes
        calculated by calling the provided ``ICalculater``.
        """
        # We're ignorant about application state:
        node_state = NodeState(
            hostname=ScenarioMixin.NODE,
            uuid=ScenarioMixin.NODE_UUID,
            applications=[],
        )
        node_config = to_node(node_state)

        return assert_calculated_changes_for_deployer(
            self, self.deployer,
            node_state=node_state,
            node_config=node_config,
            nonmanifest_datasets=[],
            additional_node_states=set(),
            additional_node_config=set(),
            expected_changes=self.expected_change,
            local_state=self.local_state,
        )

    def test_unknown_applications(self):
        """
        If applications are unknown, no changes are calculated.
        """
        # We're ignorant about application state:
        node_state = NodeState(
            hostname=ScenarioMixin.NODE,
            uuid=ScenarioMixin.NODE_UUID,
            applications=None,
        )
        node_config = to_node(node_state)

        return assert_calculated_changes_for_deployer(
            self, self.deployer,
            node_state=node_state,
            node_config=node_config,
            nonmanifest_datasets=[],
            additional_node_states=set(),
            additional_node_config=set(),
            expected_changes=NoOp(),
            local_state=self.local_state,
        )

    def test_another_node_ignorant(self):
        """
        If a different node is ignorant about its state, it is still possible
        to calculate state for the current node.
        """
        # We're ignorant about application state:
        node_state = NodeState(
            hostname=ScenarioMixin.NODE,
            uuid=ScenarioMixin.NODE_UUID,
            applications=[],
        )
        node_config = to_node(node_state)

        return assert_calculated_changes_for_deployer(
            self, self.deployer,
            node_state=node_state,
            node_config=node_config,
            nonmanifest_datasets=[],
            additional_node_states={
                NodeState(hostname=u"1.2.3.4", uuid=uuid4(),
                          applications=None),
            },
            additional_node_config=set(),
            expected_changes=self.expected_change,
            local_state=self.local_state,
        )


class BlockDeviceInterfaceTests(SynchronousTestCase):
    """
    Tests for ``IBlockDeviceAPI`` and ``IBlockDeviceAsyncAPI``.
    """
    def test_names(self):
        """
        The two interfaces have all of the same names defined.
        """
        self.assertItemsEqual(
            list(IBlockDeviceAPI.names()),
            list(IBlockDeviceAsyncAPI.names()),
        )

    def test_same_signatures(self):
        """
        Methods of the two interfaces all have the same signature.
        """
        def parts(method):
            return (
                method.positional, method.kwargs,
                method.required, method.varargs
            )

        names = list(IBlockDeviceAPI.names())
        self.assertItemsEqual(
            list(parts(IBlockDeviceAPI[name]) for name in names),
            list(parts(IBlockDeviceAsyncAPI[name]) for name in names),
        )


class IBlockDeviceAPITestsMixin(object):
    """
    Tests to perform on ``IBlockDeviceAPI`` providers.
    """
    this_node = None

    def _verify_volume_size(self, requested_size, expected_volume_size):
        """
        Assert the implementation of
        ``IBlockDeviceAPI.list_volumes`` returns ``BlockDeviceVolume``s
        with the ``expected_volume_size`` and that
        ``IBlockDeviceAPI.create_volume`` creates devices with an
        ``expected_device_size`` (expected_volume_size plus platform
        specific over allocation).

        A device is created and attached, then ``lsblk`` is used to
        measure the size of the block device, as reported by the
        kernel of the machine to which the device is attached.

        :param int requested_size: Requested size of created volume.
        :param int expected_size: Expected size of created device.
        """
        dataset_id = uuid4()
        # Create a new volume.
        volume = self.api.create_volume(
            dataset_id=dataset_id,
            size=requested_size,
        )
        # Attach it, so that we can measure its size, as reported by
        # the kernel of the machine to which it's attached.
        self.api.attach_volume(
            volume.blockdevice_id, attach_to=self.this_node,
        )
        # Reload the volume using ``IBlockDeviceAPI.list_volumes`` in
        # case the implementation hasn't verified that the requested
        # size has actually been stored.
        volume = get_blockdevice_volume(self.api, volume.blockdevice_id)

        device_path = self.api.get_device_path(volume.blockdevice_id).path

        command = [b"/bin/lsblk", b"--noheadings", b"--bytes",
                   b"--output", b"SIZE", device_path.encode("ascii")]
        command_output = check_output(command).split(b'\n')[0]
        device_size = int(command_output.strip().decode("ascii"))
        if self.device_allocation_unit is None:
            expected_device_size = expected_volume_size
        else:
            expected_device_size = allocated_size(
                self.device_allocation_unit, expected_volume_size
            )
        self.assertEqual(
            (expected_volume_size, expected_device_size),
            (volume.size, device_size)
        )

    def test_interface(self):
        """
        ``api`` instances provide ``IBlockDeviceAPI``.
        """
        self.assertTrue(
            verifyObject(IBlockDeviceAPI, self.api)
        )

    def test_compute_instance_id_unicode(self):
        """
        ``compute_instance_id`` returns a ``unicode`` string.
        """
        self.assertIsInstance(self.this_node, unicode)

    def test_compute_instance_id_nonempty(self):
        """
        ``compute_instance_id`` returns a non-empty string.
        """
        self.assertNotEqual(u"", self.this_node)

    def test_list_volume_empty(self):
        """
        ``list_volumes`` returns an empty ``list`` if no block devices have
        been created.
        """
        self.assertEqual([], self.api.list_volumes())

    def test_created_is_listed(self):
        """
        ``create_volume`` returns a ``BlockDeviceVolume`` that is returned by
        ``list_volumes``.
        """
        dataset_id = uuid4()
        new_volume = self.api.create_volume(
            dataset_id=dataset_id,
            size=self.minimum_allocatable_size)
        self.assertIn(new_volume, self.api.list_volumes())

    def test_listed_volume_attributes(self):
        """
        ``list_volumes`` returns ``BlockDeviceVolume`` s that have the
        same dataset_id and (maybe over-allocated size) as was passed
        to ``create_volume``.
        """
        expected_dataset_id = uuid4()

        self.api.create_volume(
            dataset_id=expected_dataset_id,
            size=self.minimum_allocatable_size,
        )
        [listed_volume] = self.api.list_volumes()

        self.assertEqual(
            (expected_dataset_id, self.minimum_allocatable_size),
            (listed_volume.dataset_id, listed_volume.size)
        )

    def test_created_volume_attributes(self):
        """
        ``create_volume`` returns a ``BlockDeviceVolume`` that has a dataset_id
        and a size.
        """
        expected_dataset_id = uuid4()

        new_volume = self.api.create_volume(
            dataset_id=expected_dataset_id,
            size=self.minimum_allocatable_size,
        )

        self.assertEqual(
            (expected_dataset_id, self.minimum_allocatable_size),
            (new_volume.dataset_id, new_volume.size)
        )

    def test_attach_unknown_volume(self):
        """
        An attempt to attach an unknown ``BlockDeviceVolume`` raises
        ``UnknownVolume``.
        """
        self.assertRaises(
            UnknownVolume,
            self.api.attach_volume,
            blockdevice_id=self.unknown_blockdevice_id,
            attach_to=self.this_node,
        )

    def test_device_size(self):
        """
        ``attach_volume`` results in a device with the expected size.
        """
        requested_size = self.minimum_allocatable_size
        self._verify_volume_size(
            requested_size=requested_size,
            expected_volume_size=requested_size
        )

    def test_attach_attached_volume(self):
        """
        An attempt to attach an already attached ``BlockDeviceVolume`` raises
        ``AlreadyAttachedVolume``.
        """
        dataset_id = uuid4()

        new_volume = self.api.create_volume(
            dataset_id=dataset_id,
            size=self.minimum_allocatable_size
        )
        attached_volume = self.api.attach_volume(
            new_volume.blockdevice_id, attach_to=self.this_node,
        )

        self.assertRaises(
            AlreadyAttachedVolume,
            self.api.attach_volume,
            blockdevice_id=attached_volume.blockdevice_id,
            attach_to=self.this_node,
        )

    def test_attach_elsewhere_attached_volume(self):
        """
        An attempt to attach a ``BlockDeviceVolume`` already attached to
        another host raises ``AlreadyAttachedVolume``.
        """
        # This is a hack.  We don't know any other IDs though.
        # https://clusterhq.atlassian.net/browse/FLOC-1839
        another_node = self.this_node + u"-different"

        new_volume = self.api.create_volume(
            dataset_id=uuid4(),
            size=self.minimum_allocatable_size
        )
        attached_volume = self.api.attach_volume(
            new_volume.blockdevice_id,
            attach_to=self.this_node,
        )

        self.assertRaises(
            AlreadyAttachedVolume,
            self.api.attach_volume,
            blockdevice_id=attached_volume.blockdevice_id,
            attach_to=another_node,
        )

    def test_attach_unattached_volume(self):
        """
        An unattached ``BlockDeviceVolume`` can be attached.
        """
        dataset_id = uuid4()
        new_volume = self.api.create_volume(
            dataset_id=dataset_id,
            size=self.minimum_allocatable_size
        )
        expected_volume = BlockDeviceVolume(
            blockdevice_id=new_volume.blockdevice_id,
            size=new_volume.size,
            attached_to=self.this_node,
            dataset_id=dataset_id
        )
        attached_volume = self.api.attach_volume(
            blockdevice_id=new_volume.blockdevice_id,
            attach_to=self.this_node,
        )
        self.assertEqual(expected_volume, attached_volume)

    def test_attached_volume_listed(self):
        """
        An attached ``BlockDeviceVolume`` is listed.
        """
        dataset_id = uuid4()
        new_volume = self.api.create_volume(
            dataset_id=dataset_id,
            size=self.minimum_allocatable_size
        )
        expected_volume = BlockDeviceVolume(
            blockdevice_id=new_volume.blockdevice_id,
            size=new_volume.size,
            attached_to=self.this_node,
            dataset_id=dataset_id,
        )
        self.api.attach_volume(
            blockdevice_id=new_volume.blockdevice_id,
            attach_to=self.this_node,
        )
        self.assertEqual([expected_volume], self.api.list_volumes())

    def test_list_attached_and_unattached(self):
        """
        ``list_volumes`` returns both attached and unattached
        ``BlockDeviceVolume``s.
        """
        new_volume1 = self.api.create_volume(
            dataset_id=uuid4(),
            size=self.minimum_allocatable_size
        )
        new_volume2 = self.api.create_volume(
            dataset_id=uuid4(),
            size=self.minimum_allocatable_size
        )
        attached_volume = self.api.attach_volume(
            blockdevice_id=new_volume2.blockdevice_id,
            attach_to=self.this_node,
        )
        self.assertItemsEqual(
            [new_volume1, attached_volume],
            self.api.list_volumes()
        )

    def test_multiple_volumes_attached_to_host(self):
        """
        ``attach_volume`` can attach multiple block devices to a single host.
        """
        volume1 = self.api.create_volume(
            dataset_id=uuid4(),
            size=self.minimum_allocatable_size
        )
        volume2 = self.api.create_volume(
            dataset_id=uuid4(),
            size=self.minimum_allocatable_size
        )
        attached_volume1 = self.api.attach_volume(
            volume1.blockdevice_id, attach_to=self.this_node,
        )
        attached_volume2 = self.api.attach_volume(
            volume2.blockdevice_id, attach_to=self.this_node,
        )

        self.assertItemsEqual(
            [attached_volume1, attached_volume2],
            self.api.list_volumes()
        )

    def test_get_device_path_unknown_volume(self):
        """
        ``get_device_path`` raises ``UnknownVolume`` if the supplied
        ``blockdevice_id`` has not been created.
        """
        unknown_blockdevice_id = self.unknown_blockdevice_id
        exception = self.assertRaises(
            UnknownVolume,
            self.api.get_device_path,
            unknown_blockdevice_id
        )
        self.assertEqual(unknown_blockdevice_id, exception.blockdevice_id)

    def test_get_device_path_unattached_volume(self):
        """
        ``get_device_path`` raises ``UnattachedVolume`` if the supplied
        ``blockdevice_id`` corresponds to an unattached volume.
        """
        new_volume = self.api.create_volume(
            dataset_id=uuid4(),
            size=self.minimum_allocatable_size
        )
        exception = self.assertRaises(
            UnattachedVolume,
            self.api.get_device_path,
            new_volume.blockdevice_id
        )
        self.assertEqual(new_volume.blockdevice_id, exception.blockdevice_id)

    def test_get_device_path_device(self):
        """
        ``get_device_path`` returns a ``FilePath`` to the device representing
        the attached volume.
        """
        new_volume = self.api.create_volume(
            dataset_id=uuid4(),
            size=self.minimum_allocatable_size
        )
        attached_volume = self.api.attach_volume(
            new_volume.blockdevice_id,
            attach_to=self.this_node,
        )
        device_path = self.api.get_device_path(attached_volume.blockdevice_id)
        self.assertTrue(
            device_path.isBlockDevice(),
            u"Not a block device. Path: {!r}".format(device_path)
        )

    def test_get_device_path_device_repeatable_results(self):
        """
        ``get_device_path`` returns the same ``FilePath`` for the volume device
        when called multiple times.
        """
        new_volume = self.api.create_volume(
            dataset_id=uuid4(),
            size=self.minimum_allocatable_size
        )
        attached_volume = self.api.attach_volume(
            new_volume.blockdevice_id,
            attach_to=self.this_node,
        )

        device_path1 = self.api.get_device_path(attached_volume.blockdevice_id)
        device_path2 = self.api.get_device_path(attached_volume.blockdevice_id)

        self.assertEqual(device_path1, device_path2)

    def test_destroy_unknown_volume(self):
        """
        ``destroy_volume`` raises ``UnknownVolume`` if the supplied
        ``blockdevice_id`` does not exist.
        """
        volume = self.api.create_volume(
            dataset_id=uuid4(),
            size=self.minimum_allocatable_size,
        )
        self.api.destroy_volume(volume.blockdevice_id)
        exception = self.assertRaises(
            UnknownVolume,
            self.api.destroy_volume, blockdevice_id=volume.blockdevice_id
        )
        self.assertEqual(exception.args, (volume.blockdevice_id,))

    def test_destroy_volume(self):
        """
        An unattached volume can be destroyed using ``destroy_volume``.
        """
        unrelated = self.api.create_volume(
            dataset_id=uuid4(),
            size=self.minimum_allocatable_size,
        )
        volume = self.api.create_volume(
            dataset_id=uuid4(),
            size=self.minimum_allocatable_size,
        )
        self.api.destroy_volume(volume.blockdevice_id)
        self.assertEqual([unrelated], self.api.list_volumes())

    def _destroyed_volume(self):
        """
        :return: A ``BlockDeviceVolume`` representing a volume which has been
            destroyed.
        """
        volume = self.api.create_volume(
            dataset_id=uuid4(), size=self.minimum_allocatable_size
        )
        self.api.destroy_volume(volume.blockdevice_id)
        return volume

    def test_destroy_destroyed_volume(self):
        """
        ``destroy_volume`` raises ``UnknownVolume`` if the supplied
        ``blockdevice_id`` was associated with a volume but that volume has
        been destroyed.
        """
        volume = self._destroyed_volume()
        exception = self.assertRaises(
            UnknownVolume,
            self.api.destroy_volume, blockdevice_id=volume.blockdevice_id
        )
        self.assertEqual(exception.args, (volume.blockdevice_id,))

    def test_detach_unknown_volume(self):
        """
        ``detach_volume`` raises ``UnknownVolume`` if the supplied
        ``blockdevice_id`` does not exist.
        """
        blockdevice_id = self.unknown_blockdevice_id
        exception = self.assertRaises(
            UnknownVolume,
            self.api.detach_volume, blockdevice_id=blockdevice_id
        )
        self.assertEqual(exception.args, (blockdevice_id,))

    def test_detach_detached_volume(self):
        """
        ``detach_volume`` raises ``UnattachedVolume`` if the supplied
        ``blockdevice_id`` is not attached to a host.
        """
        volume = self.api.create_volume(
            dataset_id=uuid4(), size=self.minimum_allocatable_size
        )
        exception = self.assertRaises(
            UnattachedVolume,
            self.api.detach_volume, volume.blockdevice_id
        )
        self.assertEqual(exception.args, (volume.blockdevice_id,))

    def test_detach_volume(self):
        """
        A volume that is attached becomes detached after ``detach_volume`` is
        called with its ``blockdevice_id``.
        """
        def fail_mount(device):
            mountpoint = FilePath(self.mktemp())
            mountpoint.makedirs()
            process = Popen(
                [b"mount", device_path.path, mountpoint.path],
                stdout=PIPE,
                stderr=STDOUT
            )
            output = process.stdout.read()
            process.wait()
            return output

        # Create an unrelated, attached volume that should be undisturbed.
        unrelated = self.api.create_volume(
            dataset_id=uuid4(), size=self.minimum_allocatable_size
        )
        unrelated = self.api.attach_volume(
            unrelated.blockdevice_id, attach_to=self.this_node
        )

        # Create the volume we'll detach.
        volume = self.api.create_volume(
            dataset_id=uuid4(), size=self.minimum_allocatable_size
        )
        volume = self.api.attach_volume(
            volume.blockdevice_id, attach_to=self.this_node
        )

        device_path = self.api.get_device_path(volume.blockdevice_id)

        attached_error = fail_mount(device_path)

        self.api.detach_volume(volume.blockdevice_id)

        self.assertEqual(
            {unrelated, volume.set(attached_to=None)},
            set(self.api.list_volumes())
        )

        detached_error = fail_mount(device_path)

        # Make an incredibly indirect assertion to try to demonstrate we've
        # successfully detached the device.  The volume never had a filesystem
        # initialized on it so we couldn't mount it before when it was
        # attached.  Now that it's detached we still shouldn't be able to mount
        # it - but the reason we can't mount it should have changed.
        #
        # This isn't particularly great, no.
        self.assertNotEqual(attached_error, detached_error)

    def test_reattach_detached_volume(self):
        """
        A volume that has been detached can be re-attached.
        """
        # Create the volume we'll detach.
        volume = self.api.create_volume(
            dataset_id=uuid4(), size=self.minimum_allocatable_size
        )
        attached_volume = self.api.attach_volume(
            volume.blockdevice_id, attach_to=self.this_node
        )
        self.api.detach_volume(volume.blockdevice_id)
        reattached_volume = self.api.attach_volume(
            volume.blockdevice_id, attach_to=self.this_node
        )
        self.assertEqual(
            (attached_volume, [attached_volume]),
            (reattached_volume, self.api.list_volumes())
        )

    def test_attach_destroyed_volume(self):
        """
        ``attach_volume`` raises ``UnknownVolume`` when called with the
        ``blockdevice_id`` of a volume which has been destroyed.
        """
        volume = self._destroyed_volume()
        exception = self.assertRaises(
            UnknownVolume,
            self.api.attach_volume, volume.blockdevice_id,
            attach_to=self.this_node,
        )
        self.assertEqual(exception.args, (volume.blockdevice_id,))

    def assert_foreign_volume(self, flocker_volume):
        """
        Assert that a volume does not belong to the API object under test.

        :param BlockDeviceVolume flocker_volume: A volume to check for
            membership.

        :raise: A test-failing exception if the volume is found in the list of
            volumes returned by the API object under test.

        :return: ``None`` if the volume is not found in the list of volumes
            returned by the API object under test.
        """
        self.assertNotIn(flocker_volume, self.api.list_volumes())


def make_iblockdeviceapi_tests(
        blockdevice_api_factory,
        minimum_allocatable_size,
        device_allocation_unit,
        unknown_blockdevice_id_factory
):
    """
    :param blockdevice_api_factory: A factory which will be called
        with the generated ``TestCase`` during the ``setUp`` for each
        test and which should return an implementation of
        ``IBlockDeviceAPI`` to be tested.
    :param int minimum_allocatable_size: The minumum block device size
        (in bytes) supported on the platform under test. This must be
        a multiple ``IBlockDeviceAPI.allocation_unit()``.
    :param int device_allocation_unit: A size interval (in ``bytes``)
        which the storage system is expected to allocate eg Cinder
        allows sizes to be supplied in GiB, but certain Cinder storage
        drivers may be constrained to create sizes with 8GiB
        intervals.
    :param unknown_blockdevice_id_factory: A factory which will be called
        with an an instance of the generated ``TestCase``, and should
        return a ``blockdevice_id`` which is valid but unknown, i.e. does
        not match any actual volume in the backend.

    :returns: A ``TestCase`` with tests that will be performed on the
       supplied ``IBlockDeviceAPI`` provider.
    """
    class Tests(IBlockDeviceAPITestsMixin, SynchronousTestCase):
        def setUp(self):
            self.api = blockdevice_api_factory(test_case=self)
            self.unknown_blockdevice_id = unknown_blockdevice_id_factory(self)
            check_allocatable_size(
                self.api.allocation_unit(),
                minimum_allocatable_size
            )
            self.minimum_allocatable_size = minimum_allocatable_size
            self.device_allocation_unit = device_allocation_unit
            self.this_node = self.api.compute_instance_id()

    return Tests


class IProfiledBlockDeviceAPITestsMixin(object):
    """
    Tests to perform on ``IProfiledBlockDeviceAPI`` providers.
    """
    def test_interface(self):
        """
        The API object provides ``IProfiledBlockDeviceAPI``.
        """
        self.assertTrue(
            verifyObject(IProfiledBlockDeviceAPI, self.api)
        )

    def test_profile_respected(self):
        """
        Verify no errors are raised when constructing volumes with the
        mandatory profiles.
        """
        for profile in (c.value for c in MandatoryProfiles.iterconstants()):
            dataset_id = uuid4()
            self.addCleanup(detach_destroy_volumes, self.api)
            self.api.create_volume_with_profile(dataset_id=dataset_id,
                                                size=self.dataset_size,
                                                profile_name=profile)


def make_iprofiledblockdeviceapi_tests(profiled_blockdevice_api_factory,
                                       dataset_size):
    """
    Create tests for classes that implement ``IProfiledBlockDeviceAPI``.

    :param profiled_blockdevice_api_factory: A factory that generates the
        ``IProfiledBlockDeviceAPI`` provider to test.

    :param dataset_size: The size in bytes of the datasets to be created for
        test.

    :returns: A ``TestCase`` with tests that will be performed on the
       supplied ``IProfiledBlockDeviceAPI`` provider.
    """
    class Tests(IProfiledBlockDeviceAPITestsMixin, SynchronousTestCase):
        def setUp(self):
            self.api = profiled_blockdevice_api_factory(self)
            self.dataset_size = dataset_size

    return Tests


class IBlockDeviceAsyncAPITestsMixin(object):
    """
    Tests to perform on ``IBlockDeviceAsyncAPI`` providers.
    """
    def test_interface(self):
        """
        The API object provides ``IBlockDeviceAsyncAPI``.
        """
        self.assertTrue(
            verifyObject(IBlockDeviceAsyncAPI, self.api)
        )


def make_iblockdeviceasyncapi_tests(blockdeviceasync_api_factory):
    """
    :return: A ``TestCase`` with tests that will be performed on the supplied
        ``IBlockDeviceAsyncAPI`` provider.  These tests are not exhaustive
        because we currently assume ``make_iblockdeviceapi_tests`` will be used
        on the wrapped object.
    """
    class Tests(IBlockDeviceAsyncAPITestsMixin, SynchronousTestCase):
        def setUp(self):
            self.api = blockdeviceasync_api_factory(test_case=self)

    return Tests


class SyncToThreadedAsyncAPIAdapterTests(
    make_iblockdeviceasyncapi_tests(
        lambda test_case:
            _SyncToThreadedAsyncAPIAdapter(
                _reactor=None,
                _threadpool=None,
                # Okay to bypass loopbackblockdeviceapi_for_test here as long
                # as we don't call any methods on the object.  This lets these
                # tests run even as non-root.
                _sync=LoopbackBlockDeviceAPI.from_path(
                    root_path=test_case.mktemp(),
                    compute_instance_id=u"sync-threaded-tests",
                )
            )
    )
):
    """
    Tests for ``_SyncToThreadedAsyncAPIAdapter``.
    """


def losetup_detach(device_file):
    """
    Detach the supplied loopback ``device_file``.
    """
    check_output(['losetup', '--detach', device_file.path])


def losetup_detach_all(root_path):
    """
    Detach all loop devices associated with files contained in ``root_path``.

    :param FilePath root_path: A directory in which to search for loop device
        backing files.
    """
    for device_file, backing_file in _losetup_list():
        try:
            backing_file.segmentsFrom(root_path)
        except ValueError:
            pass
        else:
            losetup_detach(device_file)


def loopbackblockdeviceapi_for_test(test_case, allocation_unit=None):
    """
    :returns: A ``LoopbackBlockDeviceAPI`` with a temporary root directory
        created for the supplied ``test_case``.
    """
    user_id = getuid()
    if user_id != 0:
        raise SkipTest(
            "``LoopbackBlockDeviceAPI`` uses ``losetup``, "
            "which requires root privileges. "
            "Required UID: 0, Found UID: {!r}".format(user_id)
        )

    root_path = test_case.mktemp()
    loopback_blockdevice_api = LoopbackBlockDeviceAPI.from_path(
        root_path=root_path,
        compute_instance_id=random_name(test_case),
        allocation_unit=allocation_unit,
    )
    test_case.addCleanup(detach_destroy_volumes, loopback_blockdevice_api)
    return loopback_blockdevice_api


class LoopbackBlockDeviceAPITests(
        make_iblockdeviceapi_tests(
            blockdevice_api_factory=partial(
                loopbackblockdeviceapi_for_test,
                allocation_unit=LOOPBACK_ALLOCATION_UNIT
            ),
            minimum_allocatable_size=LOOPBACK_MINIMUM_ALLOCATABLE_SIZE,
            device_allocation_unit=None,
            unknown_blockdevice_id_factory=lambda test: unicode(uuid4()),
        )
):
    """
    Interface adherence Tests for ``LoopbackBlockDeviceAPI``.
    """


class LoopbackBlockDeviceAPIConstructorTests(SynchronousTestCase):
    """
    Implementation specific constructor tests.
    """
    def test_from_path_creates_instance_id_if_not_provided(self):
        """
        Calling ``from_path`` with empty instance id creates an id.
        """
        loopback_blockdevice_api = LoopbackBlockDeviceAPI.from_path(
            root_path=b'',
        )
        id = loopback_blockdevice_api.compute_instance_id()
        self.assertIsInstance(id, unicode)
        self.assertNotEqual(u"", id)

    def test_unique_instance_id_if_not_provided(self):
        """
        Calling constructor with empty instance id creates a different
        id each time.
        """
        a = LoopbackBlockDeviceAPI.from_path(root_path=b'')
        b = LoopbackBlockDeviceAPI.from_path(root_path=b'')
        self.assertNotEqual(
            a.compute_instance_id(),
            b.compute_instance_id(),
        )


class LoopbackBlockDeviceAPIImplementationTests(SynchronousTestCase):
    """
    Implementation specific tests for ``LoopbackBlockDeviceAPI``.
    """
    def assertDirectoryStructure(self, directory):
        """
        Assert that the supplied ``directory`` has all the sub-directories
        required by ``LoopbackBlockDeviceAPI``.
        """
        attached_directory = directory.child(
            LoopbackBlockDeviceAPI._attached_directory_name
        )
        unattached_directory = directory.child(
            LoopbackBlockDeviceAPI._unattached_directory_name
        )

        LoopbackBlockDeviceAPI.from_path(
            root_path=directory.path,
            compute_instance_id=random_name(self),
        )

        self.assertTrue(
            (True, True),
            (attached_directory.exists(), unattached_directory.exists())
        )

    def setUp(self):
        self.api = loopbackblockdeviceapi_for_test(
            test_case=self,
            allocation_unit=LOOPBACK_ALLOCATION_UNIT,
        )
        self.minimum_allocatable_size = LOOPBACK_MINIMUM_ALLOCATABLE_SIZE

    def test_initialise_directories(self):
        """
        ``from_path`` creates a directory structure if it doesn't already
        exist.
        """
        directory = FilePath(self.mktemp()).child('loopback')
        self.assertDirectoryStructure(directory)

    def test_initialise_directories_attached_exists(self):
        """
        ``from_path`` uses existing attached directory if present.
        """
        directory = FilePath(self.mktemp())
        attached_directory = directory.child(
            LoopbackBlockDeviceAPI._attached_directory_name
        )
        attached_directory.makedirs()
        self.assertDirectoryStructure(directory)

    def test_initialise_directories_unattached_exists(self):
        """
        ``from_path`` uses existing unattached directory if present.
        """
        directory = FilePath(self.mktemp())
        unattached_directory = directory.child(
            LoopbackBlockDeviceAPI._unattached_directory_name
        )
        unattached_directory.makedirs()
        self.assertDirectoryStructure(directory)

    def test_create_sparse(self):
        """
        ``create_volume`` creates sparse files.
        """
        requested_size = self.minimum_allocatable_size
        volume = self.api.create_volume(
            dataset_id=uuid4(),
            size=requested_size,
        )
        allocated_size = volume.size
        size = get_size_info(self.api, volume)

        self.assertEqual(
            (0, allocated_size),
            (size.actual, size.reported)
        )

    def test_create_with_non_allocation_unit(self):
        """
        ``create_volume`` raises ``ValueError`` unless the supplied
        ``size`` is a multiple of
        ``IBlockDeviceAPI.allocated_unit()``.
        """
        self.assertRaises(
            ValueError,
            self.api.create_volume,
            dataset_id=uuid4(),
            size=self.minimum_allocatable_size + 1,
        )

    def test_list_unattached_volumes(self):
        """
        ``list_volumes`` returns a ``BlockVolume`` for each unattached volume
        file.
        """
        expected_size = self.minimum_allocatable_size
        expected_dataset_id = uuid4()
        blockdevice_volume = _blockdevicevolume_from_dataset_id(
            size=expected_size,
            dataset_id=expected_dataset_id,
        )
        with (self.api._root_path
              .child('unattached')
              .child(_backing_file_name(blockdevice_volume))
              .open('wb')) as f:
            f.truncate(expected_size)
        self.assertEqual([blockdevice_volume], self.api.list_volumes())

    def test_list_attached_volumes(self):
        """
        ``list_volumes`` returns a ``BlockVolume`` for each attached volume
        file.
        """
        expected_size = self.minimum_allocatable_size
        expected_dataset_id = uuid4()
        this_node = self.api.compute_instance_id()

        blockdevice_volume = _blockdevicevolume_from_dataset_id(
            size=expected_size,
            attached_to=this_node,
            dataset_id=expected_dataset_id,
        )

        host_dir = self.api._root_path.descendant([
            b'attached', this_node.encode("utf-8")
        ])
        host_dir.makedirs()
        filename = _backing_file_name(blockdevice_volume)
        with host_dir.child(filename).open('wb') as f:
            f.truncate(expected_size)

        self.assertEqual([blockdevice_volume], self.api.list_volumes())

    def test_stale_attachments(self):
        """
        If there are volumes in the ``LoopbackBlockDeviceAPI``\ 's "attached"
        directory that do not have a corresponding loopback device, one is
        created for them.
        """
        this_node = self.api.compute_instance_id()
        volume = self.api.create_volume(
            dataset_id=uuid4(), size=self.minimum_allocatable_size
        )
        unattached = self.api._root_path.descendant([
            b"unattached", _backing_file_name(volume),
        ])
        attached = self.api._root_path.descendant([
            b"attached", this_node.encode("utf-8"), _backing_file_name(volume),
        ])
        attached.parent().makedirs()
        unattached.moveTo(attached)

        self.assertNotEqual(
            None,
            self.api.get_device_path(volume.blockdevice_id),
        )

    def test_missing_instance_id(self):
        """
        ``compute_instance_id`` raises an error when it cannot return a valid
        instance ID.
        """
        root_path = None  # Unused in this code.
        api = LoopbackBlockDeviceAPI(root_path, compute_instance_id=None)
        e = self.assertRaises(UnknownInstanceID, api.compute_instance_id)
        self.assertEqual(
            'Could not find valid instance ID for %r' % (api,), str(e))


class LosetupListTests(SynchronousTestCase):
    """
    Tests for ``_losetup_list_parse``.
    """
    def test_parse_empty(self):
        """
        An empty list is returned if there are no devices listed.
        """
        self.assertEqual([], _losetup_list_parse('\n'))

    def test_parse_one_line(self):
        """
        A pair of FilePaths are returned for device_file and backing_file.
        """
        input_text = '\n'.join([
            '/dev/loop0: []: (/tmp/rjw)',
            ''
        ])
        self.assertEqual(
            [(FilePath('/dev/loop0'), FilePath('/tmp/rjw'))],
            _losetup_list_parse(input_text)
        )

    def test_parse_multiple_lines(self):
        """
        A pair of FilePaths is returned for every loopback device on the
        system.
        """
        input_text = '\n'.join([
            '/dev/loop0: []: (/tmp/rjw)',
            '/dev/loop1: []: (/usr/share/virtualbox/VBoxGuestAdditions.iso)',
            ''
        ])
        self.assertEqual(
            [(FilePath('/dev/loop0'), FilePath('/tmp/rjw')),
             (FilePath('/dev/loop1'),
              FilePath('/usr/share/virtualbox/VBoxGuestAdditions.iso'))],
            _losetup_list_parse(input_text)
        )

    def test_remove_deleted_suffix(self):
        """
        Devices marked as ``(deleted)`` are listed.
        """
        input_text = '\n'.join([
            '/dev/loop0: []: (/tmp/rjw (deleted))',
            ''
        ])
        self.assertEqual(
            [(FilePath('/dev/loop0'), FilePath('/tmp/rjw'))],
            _losetup_list_parse(input_text)
        )

    def test_remove_inode(self):
        """
        Devices listed with their inode number (when run as root) are listed.
        """
        input_text = ''.join([
            '/dev/loop0: [0038]:723801 (/tmp/rjw)',
        ])
        self.assertEqual(
            [(FilePath('/dev/loop0'), FilePath('/tmp/rjw'))],
            _losetup_list_parse(input_text)
        )


@implementer(IProfiledBlockDeviceAPI)
class FakeProfiledLoopbackBlockDeviceAPI(
        proxyForInterface(IBlockDeviceAPI, "_loopback_blockdevice_api")):
    """
    Fake implementation of ``IProfiledBlockDeviceAPI`` and ``IBlockDeviceAPI``
    on top of ``LoopbackBlockDeviceAPI``. Profiles are not actually
    implemented for loopback devices, but this fake is useful for testing the
    intermediate layers.

    :ivar _loopback_blockdevice_api: The underlying ``LoopbackBlockDeviceAPI``.
    :ivar pmap dataset_profiles: A pmap from blockdevice_id to desired profile
        at creation time.
    """
    def __init__(self, loopback_blockdevice_api):
        self._loopback_blockdevice_api = loopback_blockdevice_api
        self.dataset_profiles = pmap({})

    def create_volume_with_profile(self, dataset_id, size, profile_name):
        """
        Calls the underlying ``create_volume`` on
        ``_loopback_blockdevice_api``, but records the desired profile_name for
        the purpose of test validation.
        """
        volume = self._loopback_blockdevice_api.create_volume(
            dataset_id=dataset_id, size=size)
        self.dataset_profiles = self.dataset_profiles.set(
            volume.blockdevice_id, profile_name)
        return volume


def fakeprofiledloopbackblockdeviceapi_for_test(test_case,
                                                allocation_unit=None):
    """
    Constructs a ``FakeProfiledLoopbackBlockDeviceAPI`` for use in tests that
    want to verify functionality with an ``IProfiledBlockDeviceAPI`` provider.
    """
    return FakeProfiledLoopbackBlockDeviceAPI(
        loopback_blockdevice_api=loopbackblockdeviceapi_for_test(
            test_case, allocation_unit=allocation_unit))


class FakeProfiledLoopbackBlockDeviceIProfiledBlockDeviceTests(
    make_iprofiledblockdeviceapi_tests(
        partial(fakeprofiledloopbackblockdeviceapi_for_test,
                allocation_unit=LOOPBACK_ALLOCATION_UNIT),
        LOOPBACK_MINIMUM_ALLOCATABLE_SIZE
    )
):
    """
    ``IProfiledBlockDeviceAPI`` interface adherence Tests for
    ``FakeProfiledLoopbackBlockDevice``.
    """


def umount(device_file):
    """
    Unmount a filesystem.

    :param FilePath device_file: The device file that is mounted.
    """
    check_output(['umount', device_file.path])


def umount_all(root_path):
    """
    Unmount all devices with mount points contained in ``root_path``.

    :param FilePath root_path: A directory in which to search for mount points.
    """
    for partition in psutil.disk_partitions():
        try:
            FilePath(partition.mountpoint).segmentsFrom(root_path)
        except ValueError:
            pass
        else:
            umount(FilePath(partition.device))


def mountroot_for_test(test_case):
    """
    Create a mountpoint root directory and unmount any filesystems with mount
    points beneath that directory when the test exits.

    :param TestCase test_case: The ``TestCase`` which is being run.
    :returns: A ``FilePath`` for the newly created mount root.
    """
    mountroot = FilePath(test_case.mktemp())
    mountroot.makedirs()
    test_case.addCleanup(umount_all, mountroot)
    return mountroot


_ARBITRARY_VOLUME = BlockDeviceVolume(
    blockdevice_id=u"abcd",
    size=REALISTIC_BLOCKDEVICE_SIZE,
    dataset_id=uuid4(),
)


def _make_destroy_dataset():
    """
    Make a ``DestroyBlockDeviceDataset`` instance for
    ``make_istate_tests``.
    """
    return DestroyBlockDeviceDataset(
        dataset_id=_ARBITRARY_VOLUME.dataset_id,
        blockdevice_id=_ARBITRARY_VOLUME.blockdevice_id
    )


def multistep_change_log(parent, children):
    """
    Create an Eliot logging validation function which asserts that the given
    parent action is logged with the given children actions.

    :param ActionType parent: The type of an action that will be required.
    :param list children: The types of actions will be required to appear as
        children of ``parent``.

    :return: A two-argument callable suitable for use with
        ``validate_logging``.
    """
    def verify(self, logger):
        [parent_action] = LoggedAction.of_type(logger.messages, parent)
        children_actions = [
            LoggedAction.of_type(logger.messages, child_action)[0]
            for child_action
            in children
        ]
        self.assertEqual(children_actions, parent_action.children)
    return verify


class DestroyBlockDeviceDatasetInitTests(
    make_with_init_tests(
        DestroyBlockDeviceDataset,
        dict(dataset_id=uuid4(), blockdevice_id=ARBITRARY_BLOCKDEVICE_ID),
        dict(),
    )
):
    """
    Tests for ``DestroyBlockDeviceDataset`` initialization.
    """


class DestroyBlockDeviceDatasetTests(
    make_istatechange_tests(
        DestroyBlockDeviceDataset,
        # Avoid using the same instance, just provide the same value.
        lambda _uuid=uuid4(): dict(dataset_id=_uuid,
                                   blockdevice_id=ARBITRARY_BLOCKDEVICE_ID),
        lambda _uuid=uuid4(): dict(dataset_id=_uuid,
                                   blockdevice_id=ARBITRARY_BLOCKDEVICE_ID_2),
    )
):
    """
    Tests for ``DestroyBlockDeviceDataset``.
    """
    def test_dataset_id_must_be_uuid(self):
        """
        If the value given for ``dataset_id`` is not an instance of ``UUID``
        when initializing ``DestroyBlockDeviceDataset``, ``TypeError`` is
        raised.
        """
        self.assertRaises(
            TypeError, DestroyBlockDeviceDataset, dataset_id=object(),
            blockdevice_id=ARBITRARY_BLOCKDEVICE_ID
        )

    @capture_logging(multistep_change_log(
        LOG_SEQUENTIALLY,
        [UNMOUNT_BLOCK_DEVICE, DETACH_VOLUME, DESTROY_VOLUME]
    ))
    def test_run(self, logger):
        """
        After running ``DestroyBlockDeviceDataset``, its volume has been
        unmounted, detached, and destroyed.
        """
        self.patch(blockdevice, "_logger", logger)

        node = u"192.0.2.3"
        dataset_id = uuid4()

        deployer = create_blockdevicedeployer(self, hostname=node)
        api = deployer.block_device_api

        volume = api.create_volume(
            dataset_id=dataset_id, size=LOOPBACK_MINIMUM_ALLOCATABLE_SIZE
        )
        volume = api.attach_volume(volume.blockdevice_id, node)
        device = api.get_device_path(volume.blockdevice_id)
        mountroot = mountroot_for_test(self)
        mountpoint = mountroot.child(unicode(dataset_id).encode("ascii"))
        mountpoint.makedirs()
        make_filesystem(device, block_device=True)
        mount(device, mountpoint)

        change = DestroyBlockDeviceDataset(
            dataset_id=dataset_id, blockdevice_id=volume.blockdevice_id)
        self.successResultOf(run_state_change(change, deployer))

        # It's only possible to destroy a volume that's been detached.  It's
        # only possible to detach a volume that's been unmounted.  If the
        # volume doesn't exist, all three things we wanted to happen have
        # happened.
        self.assertEqual([], api.list_volumes())


class CreateFilesystemInitTests(
    make_with_init_tests(
        CreateFilesystem,
        dict(device=FilePath(b"/dev/null"), filesystem=u"ext4"),
        dict(),
    )
):
    """
    Tests for ``CreateFilesystem`` initialization.
    """


class CreateFilesystemTests(
    make_istatechange_tests(
        CreateFilesystem,
        dict(device=FilePath(b"/dev/null"), filesystem=u"ext4"),
        dict(device=FilePath(b"/dev/null"), filesystem=u"btrfs"),
    )
):
    """
    Tests for ``CreateFilesystem``\ 's ``IStateChange`` implementation.

    See ``MountBlockDeviceTests`` for more ``CreateFilesystem`` tests.
    """


class MountBlockDeviceInitTests(
    make_with_init_tests(
        MountBlockDevice,
        dict(dataset_id=uuid4(), blockdevice_id=ARBITRARY_BLOCKDEVICE_ID,
             mountpoint=FilePath(b"/foo")),
        dict(),
    )
):
    """
    Tests for ``Mountblockdevice`` initialization.
    """


class _MountScenario(PRecord):
    """
    Setup tools for the tests defined on ``MountBlockDeviceTests``.

    This class serves as a central point for the handful of separate pieces of
    state that go into setting up a situation where it might be possible to
    mount something.  It also provides helpers for performing some of the
    external system interactions that might be necessary (such as creating a
    volume on the backend and initializing it with a filesystem).

    The factoring is dictated primarily by what makes it easy to write the
    tests with minimal duplication, nothing more.

    :ivar host: An identifier for the node to which a newly created volume will
        be attached.
    :ivar dataset_id: The dataset identifier associated with the volume that
        will be created.
    :ivar filesystem_type: The name of the filesystem with which the volume
        will be initialized (eg ``u"ext2"``).
    :ivar api: The ``IBlockDeviceAPI`` provider which will be used to create
        and attach a new volume.
    :ivar volume: The volume which is created.
    :ivar deployer: The ``BlockDeviceDeployer`` which will be passed to the
        ``IStateChange`` provider's ``run`` method.
    :ivar mountpoint: The filesystem location where the mount will be
        attempted.
    """
    host = field(type=unicode)
    dataset_id = field(type=UUID)
    filesystem_type = field(type=unicode)
    api = field()
    volume = field(type=BlockDeviceVolume)
    deployer = field(type=BlockDeviceDeployer)
    mountpoint = field(type=FilePath)

    @classmethod
    def generate(cls, case, mountpoint):
        """
        Create a new ``_MountScenario``.

        The scenario comes with a newly created volume attached to
        ``self.host`` and with a new ``self.filesystem_type`` filesystem.

        :param TestCase case: The running test case, used for temporary path
            generation.
        :param FilePath mountpoint: The location at which the mount attempt
            will eventually be made.

        :return: A new ``_MountScenario`` with attributes describing all of the
            state which has been set up.
        """
        host = u"192.0.7.8"
        filesystem_type = u"ext4"
        dataset_id = uuid4()
        api = loopbackblockdeviceapi_for_test(case)
        volume = api.create_volume(
            dataset_id=dataset_id, size=LOOPBACK_MINIMUM_ALLOCATABLE_SIZE,
        )
        api.attach_volume(volume.blockdevice_id, host)

        deployer = BlockDeviceDeployer(
            node_uuid=uuid4(),
            hostname=host,
            block_device_api=api,
            mountroot=mountpoint.parent(),
        )

        return cls(
            host=host, dataset_id=dataset_id, filesystem_type=filesystem_type,
            api=api, volume=volume, deployer=deployer, mountpoint=mountpoint,
        )

    def create(self):
        """
        Create a filesystem on this scenario's volume.

        :return: A ``Deferred`` which fires when the filesystem has been
            created.
        """
        return run_state_change(
            CreateFilesystem(
                device=self.api.get_device_path(self.volume.blockdevice_id),
                filesystem=self.filesystem_type
            ),
            self.deployer,
        )


class MountBlockDeviceTests(
    make_istatechange_tests(
        MountBlockDevice,
        dict(dataset_id=uuid4(), blockdevice_id=ARBITRARY_BLOCKDEVICE_ID,
             mountpoint=FilePath(b"/foo")),
        dict(dataset_id=uuid4(), blockdevice_id=ARBITRARY_BLOCKDEVICE_ID_2,
             mountpoint=FilePath(b"/bar")),
    )
):
    """
    Tests for ``MountBlockDevice``\ 's ``IStateChange`` implementation, as
    well as ``CreateFilesystem`` testing.
    """
    def _run_test(self, mountpoint):
        """
        Verify that ``MountBlockDevice.run`` mounts the filesystem from the
        block device for the attached volume it is given.
        """
        scenario = _MountScenario.generate(self, mountpoint)
        self.successResultOf(scenario.create())

        change = MountBlockDevice(
            dataset_id=scenario.dataset_id,
            blockdevice_id=scenario.volume.blockdevice_id,
            mountpoint=scenario.mountpoint
        )
        return scenario, run_state_change(change, scenario.deployer)

    def _run_success_test(self, mountpoint):
        scenario, mount_result = self._run_test(mountpoint)
        self.successResultOf(mount_result)

        expected = (
            scenario.api.get_device_path(scenario.volume.blockdevice_id).path,
            mountpoint.path,
            scenario.filesystem_type,
        )
        mounted = list(
            (part.device, part.mountpoint, part.fstype)
            for part in psutil.disk_partitions()
        )
        self.assertIn(expected, mounted)
        return scenario

    def _make_mounted_filesystem(self, path_segment=b"mount-test"):
        mountpoint = mountroot_for_test(self).child(path_segment)
        scenario = self._run_success_test(mountpoint)
        return scenario, mountpoint

    def _mount(self, scenario, mountpoint):
        self.successResultOf(run_state_change(
            MountBlockDevice(dataset_id=scenario.dataset_id,
                             blockdevice_id=scenario.volume.blockdevice_id,
                             mountpoint=mountpoint),
            scenario.deployer))

    def test_run(self):
        """
        ``CreateFilesystem.run`` initializes a block device with a filesystem
        which ``MountBlockDevice.run`` can then mount.
        """
        mountroot = mountroot_for_test(self)
        mountpoint = mountroot.child(b"mount-test")
        self._run_success_test(mountpoint)

    def test_create_fails_on_mounted_filesystem(self):
        """
        Running ``CreateFilesystem`` on a filesystem mounted with
        ``MountBlockDevice`` fails in a non-destructive manner.
        """
        scenario, mountpoint = self._make_mounted_filesystem()
        afile = mountpoint.child(b"file")
        afile.setContent(b"data")
        # Try recreating mounted filesystem; this should fail.
        self.failureResultOf(scenario.create(), FilesystemExists)
        # Unmounting and remounting, but our data still exists:
        umount(mountpoint)
        self._mount(scenario, mountpoint)
        self.assertEqual(afile.getContent(), b"data")

    def test_create_fails_on_existing_filesystem(self):
        """
        Running ``CreateFilesystem`` on a block device that already has a file
        self.successResultOf(run_state_change(
            MountBlockDevice(dataset_id=scenario.dataset_id,
                             blockdevice_id=scenario.volume.blockdevice_id,
                             mountpoint=mountpoint),
            scenario.deployer))
        system fails with an exception and preserves the data.

        This is because mkfs is a destructive operation that will destroy any
        existing filesystem on that block device.
        """
        scenario, mountpoint = self._make_mounted_filesystem()
        afile = mountpoint.child(b"file")
        afile.setContent(b"data")
        # Unmount the filesystem
        umount(mountpoint)
        # Try recreating filesystem; this should fail.
        self.failureResultOf(scenario.create(), FilesystemExists)
        # Remounting should succeed.
        self._mount(scenario, mountpoint)
        self.assertEqual(afile.getContent(), b"data")

    def test_mountpoint_exists(self):
        """
        It is not an error if the mountpoint given to ``MountBlockDevice``
        already exists.
        """
        mountroot = mountroot_for_test(self)
        mountpoint = mountroot.child(b"mount-test")
        mountpoint.makedirs()
        self._run_success_test(mountpoint)

    def test_mountpoint_error(self):
        """
        If the mountpoint is unusable, for example because it is a regular file
        instead of a directory, ``MountBlockDevice.run`` returns a ``Deferred``
        that fires with a ``Failure`` given the reason.
        """
        mountroot = mountroot_for_test(self)
        intermediate = mountroot.child(b"mount-error-test")
        intermediate.setContent(b"collision")
        mountpoint = intermediate.child(b"mount-test")
        scenario, mount_result = self._run_test(mountpoint)

        failure = self.failureResultOf(mount_result, OSError)
        self.assertEqual(ENOTDIR, failure.value.errno)

    def test_mountpoint_permissions(self):
        """
        The mountpoint is world-writeable (since containers can run as any
        user), and its parent is only accessible as current user (for
        security).
        """
        mountroot = mountroot_for_test(self)
        mountpoint = mountroot.child(b"mount-test")
        self._run_success_test(mountpoint)
        self.assertEqual((mountroot.getPermissions().shorthand(),
                          mountpoint.getPermissions().shorthand()),
                         ('rwx------', 'rwxrwxrwx'))

    def test_new_is_empty(self):
        """
        A newly created filesystem is empty after being mounted.

        If it's not empty it might break some Docker images that assumes
        volumes start out empty.
        """
        mountpoint = mountroot_for_test(self).child(b"mount-test")
        self._run_success_test(mountpoint)
        self.assertEqual(mountpoint.children(), [])

    def test_remount(self):
        """
        It's possible to unmount and then remount an attached volume.
        """
        mountpoint = mountroot_for_test(self).child(b"mount-test")
        scenario = self._run_success_test(mountpoint)
        check_call([b"umount", mountpoint.path])
        self.successResultOf(run_state_change(
            MountBlockDevice(dataset_id=scenario.dataset_id,
                             blockdevice_id=scenario.volume.blockdevice_id,
                             mountpoint=scenario.mountpoint),
            scenario.deployer))

    def test_lost_found_deleted_remount(self):
        """
        If ``lost+found`` is recreated, remounting it removes it.
        """
        mountpoint = mountroot_for_test(self).child(b"mount-test")
        scenario = self._run_success_test(mountpoint)
        check_call([b"mklost+found"], cwd=mountpoint.path)
        check_call([b"umount", mountpoint.path])
        self.successResultOf(run_state_change(
            MountBlockDevice(dataset_id=scenario.dataset_id,
                             blockdevice_id=scenario.volume.blockdevice_id,
                             mountpoint=scenario.mountpoint),
            scenario.deployer))
        self.assertEqual(mountpoint.children(), [])

    def test_lost_found_not_deleted_if_other_files_exist(self):
        """
        If files other than ``lost+found`` exist in the filesystem,
        ``lost+found`` is not deleted.
        """
        mountpoint = mountroot_for_test(self).child(b"mount-test")
        scenario = self._run_success_test(mountpoint)
        mountpoint.child(b"file").setContent(b"stuff")
        check_call([b"mklost+found"], cwd=mountpoint.path)
        check_call([b"umount", mountpoint.path])
        self.successResultOf(run_state_change(
            MountBlockDevice(dataset_id=scenario.dataset_id,
                             blockdevice_id=scenario.volume.blockdevice_id,
                             mountpoint=scenario.mountpoint),
            scenario.deployer))
        self.assertItemsEqual(mountpoint.children(),
                              [mountpoint.child(b"file"),
                               mountpoint.child(b"lost+found")])

    def test_world_permissions_not_reset_if_other_files_exist(self):
        """
        If files exist in the filesystem, permissions are not reset when the
        filesystem is remounted.
        """
        mountpoint = mountroot_for_test(self).child(b"mount-test")
        scenario = self._run_success_test(mountpoint)
        mountpoint.child(b"file").setContent(b"stuff")
        check_call([b"umount", mountpoint.path])
        mountpoint.chmod(S_IRWXU)
        mountpoint.restat()
        self.successResultOf(run_state_change(
            MountBlockDevice(dataset_id=scenario.dataset_id,
                             blockdevice_id=scenario.volume.blockdevice_id,
                             mountpoint=scenario.mountpoint),
            scenario.deployer))
        self.assertEqual(mountpoint.getPermissions().shorthand(),
                         'rwx------')


class UnmountBlockDeviceInitTests(
    make_with_init_tests(
        record_type=UnmountBlockDevice,
        kwargs=dict(dataset_id=uuid4(),
                    blockdevice_id=ARBITRARY_BLOCKDEVICE_ID),
        expected_defaults=dict(),
    )
):
    """
    Tests for ``UnmountBlockDevice`` initialization.
    """


class UnmountBlockDeviceTests(
    make_istatechange_tests(
        UnmountBlockDevice,
        dict(dataset_id=uuid4(), blockdevice_id=ARBITRARY_BLOCKDEVICE_ID),
        dict(dataset_id=uuid4(), blockdevice_id=ARBITRARY_BLOCKDEVICE_ID_2),
    )
):
    """
    Tests for ``UnmountBlockDevice``.
    """
    @validate_logging(
        lambda self, logger:
            self.assertEqual(
                1,
                len(LoggedAction.of_type(
                    logger.messages, UNMOUNT_BLOCK_DEVICE
                ))
            )
    )
    def test_run(self, logger):
        """
        ``UnmountBlockDevice.run`` unmounts the filesystem / block device
        associated with the volume passed to it (association as determined by
        the deployer's ``IBlockDeviceAPI`` provider).
        """
        self.patch(blockdevice, "_logger", logger)

        node = u"192.0.2.1"
        dataset_id = uuid4()
        deployer = create_blockdevicedeployer(self, hostname=node)
        api = deployer.block_device_api
        volume = api.create_volume(
            dataset_id=dataset_id, size=LOOPBACK_MINIMUM_ALLOCATABLE_SIZE
        )
        volume = api.attach_volume(volume.blockdevice_id, node)
        device = api.get_device_path(volume.blockdevice_id)
        mountroot = mountroot_for_test(self)
        mountpoint = mountroot.child(unicode(dataset_id).encode("ascii"))
        mountpoint.makedirs()
        make_filesystem(device, block_device=True)
        check_output([b"mount", device.path, mountpoint.path])

        change = UnmountBlockDevice(dataset_id=dataset_id,
                                    blockdevice_id=volume.blockdevice_id)
        self.successResultOf(run_state_change(change, deployer))
        self.assertNotIn(
            device,
            list(
                FilePath(partition.device)
                for partition
                in psutil.disk_partitions()
            )
        )


class DetachVolumeInitTests(
    make_with_init_tests(
        record_type=DetachVolume,
        kwargs=dict(dataset_id=uuid4(),
                    blockdevice_id=ARBITRARY_BLOCKDEVICE_ID),
        expected_defaults=dict(),
    )
):
    """
    Tests for ``DetachVolume`` initialization.
    """


class DetachVolumeTests(
    make_istatechange_tests(
        DetachVolume,
        dict(dataset_id=uuid4(), blockdevice_id=ARBITRARY_BLOCKDEVICE_ID),
        dict(dataset_id=uuid4(), blockdevice_id=ARBITRARY_BLOCKDEVICE_ID_2),
    )
):
    """
    Tests for ``DetachVolume``.
    """
    def test_run(self):
        """
        ``DetachVolume.run`` uses the deployer's ``IBlockDeviceAPI`` to detach
        its volume from the deployer's node.
        """
        dataset_id = uuid4()
        deployer = create_blockdevicedeployer(self, hostname=u"192.0.2.1")
        api = deployer.block_device_api
        volume = api.create_volume(
            dataset_id=dataset_id, size=LOOPBACK_MINIMUM_ALLOCATABLE_SIZE
        )
        api.attach_volume(
            volume.blockdevice_id,
            attach_to=api.compute_instance_id(),
        )

        change = DetachVolume(dataset_id=dataset_id,
                              blockdevice_id=volume.blockdevice_id)
        self.successResultOf(run_state_change(change, deployer))

        [listed_volume] = api.list_volumes()
        self.assertIs(None, listed_volume.attached_to)


class DestroyVolumeInitTests(
    make_with_init_tests(
        DestroyVolume,
        dict(blockdevice_id=ARBITRARY_BLOCKDEVICE_ID),
        dict(),
    )
):
    """
    Tests for ``DestroyVolume`` initialization.
    """


class DestroyVolumeTests(
    make_istatechange_tests(
        DestroyVolume,
        dict(blockdevice_id=ARBITRARY_BLOCKDEVICE_ID),
        dict(blockdevice_id=ARBITRARY_BLOCKDEVICE_ID_2),
    )
):
    """
    Tests for ``DestroyVolume``.
    """
    def test_run(self):
        """
        ``DestroyVolume.run`` uses the deployer's ``IBlockDeviceAPI`` to
        destroy its volume.
        """
        node = u"192.0.2.1"
        dataset_id = uuid4()
        deployer = create_blockdevicedeployer(self, hostname=node)
        api = deployer.block_device_api
        volume = api.create_volume(
            dataset_id=dataset_id, size=LOOPBACK_MINIMUM_ALLOCATABLE_SIZE
        )

        change = DestroyVolume(blockdevice_id=volume.blockdevice_id)
        self.successResultOf(run_state_change(change, deployer))

        self.assertEqual([], api.list_volumes())


class CreateBlockDeviceDatasetInitTests(
    make_with_init_tests(
        CreateBlockDeviceDataset,
        dict(
            dataset=Dataset(dataset_id=unicode(uuid4())),
            mountpoint=FilePath(b"/foo"),
        ),
        dict(),
    )
):
    """
    Tests for ``CreateBlockDeviceDataset`` initialization.
    """


class CreateBlockDeviceDatasetInterfaceTests(
    make_istatechange_tests(
        CreateBlockDeviceDataset,
        lambda _uuid=uuid4(): dict(
            dataset=Dataset(dataset_id=unicode(_uuid)),
            mountpoint=FilePath(b"/foo"),
        ),
        lambda _uuid=uuid4(): dict(
            dataset=Dataset(dataset_id=unicode(_uuid)),
            mountpoint=FilePath(b"/bar"),
        ),
    )
):
    """
    ``CreateBlockDeviceDataset`` interface adherance tests.
    """


class MountedVolumeInfo(PClass):
    """
    A utility class for information about a volume and its mountpoint.

    :ivar BlockDeviceVolume volume: The volume.
    :ivar FilePath device_path: The path to the device.
    :ivar FilePath expected_mountpoint: The expected location for the volume
        mount.
    :ivar unicode compute_instance_id: The instance of the compute node that it
        is mounted on.
    """
    volume = field(type=BlockDeviceVolume)
    device_path = field(type=FilePath)
    expected_mountpoint = field(type=FilePath)
    compute_instance_id = field(type=unicode)


class CreateBlockDeviceDatasetImplementationMixin(object):
    """
    Utility Mixin for ``CreateBlockDeviceDataset`` implementation tests.
    """

    def _create_blockdevice_dataset(self, dataset_id, maximum_size,
                                    metadata=pmap({})):
        """
        Call ``CreateBlockDeviceDataset.run`` with a ``BlockDeviceDeployer``.

        :param UUID dataset_id: The uuid4 identifier for the dataset which will
            be created.
        :param int maximum_size: The size, in bytes, of the dataset which will
            be created.
        :param pmap(unicode, unicode) metadata: The metadata for the dataset.

        :returns: A ``MountedVolumeInfo`` for the created volume.
        """
        expected_mountpoint = self.mountroot.child(
            unicode(dataset_id).encode("ascii")
        )

        dataset = Dataset(
            dataset_id=unicode(dataset_id),
            maximum_size=maximum_size,
            metadata=metadata
        )

        change = CreateBlockDeviceDataset(
            dataset=dataset, mountpoint=expected_mountpoint
        )

        run_state_change(change, self.deployer)

        [volume] = self.api.list_volumes()
        device_path = self.api.get_device_path(volume.blockdevice_id)
        return MountedVolumeInfo(
            volume=volume,
            device_path=device_path,
            expected_mountpoint=expected_mountpoint,
            compute_instance_id=self.api.compute_instance_id()
        )


def make_createblockdevicedataset_mixin(profiled_api):
    """
    Constructs a base class for tests that verify the implementation of
    ``CreateBlockDeviceDataset``.

    This ``IStateChange`` needs to be tested in two configurations:

    1) With an ``IBlockDeviceAPI`` provider that does not provide
        ``IProfiledBlockDeviceAPI``.

    2) With an ``IBlockDeviceAPI`` that does provide
        ``IProfiledBlockDeviceAPI``.

    The mixin holds utility functions that are useful in both configurations,
    and takes care of initializing the two different versions of the API.

    :param bool profiled_api: True if you want self.api to be an implementation
        of ``IBlockDeviceAPI`` that provides ``IProfiledBlockDeviceAPI``. False
        if you want self.api not to provide ``IProfiledBlockDeviceAPI``.
    """
    class Mixin(CreateBlockDeviceDatasetImplementationMixin,
                SynchronousTestCase):
        def setUp(self):
            if profiled_api:
                self.api = fakeprofiledloopbackblockdeviceapi_for_test(
                    self,
                    allocation_unit=LOOPBACK_ALLOCATION_UNIT
                )
            else:
                self.api = loopbackblockdeviceapi_for_test(
                    self,
                    allocation_unit=LOOPBACK_ALLOCATION_UNIT
                )
            self.mountroot = mountroot_for_test(self)
            self.deployer = BlockDeviceDeployer(
                node_uuid=uuid4(),
                hostname=u"192.0.2.10",
                block_device_api=self.api,
                mountroot=self.mountroot
            )

    return Mixin


class CreateBlockDeviceDatasetImplementationTests(
    make_createblockdevicedataset_mixin(profiled_api=False)
):
    """
    ``CreateBlockDeviceDataset`` implementation tests for use with a backend
    that is not storage profile aware.
    """

    @capture_logging(
        assertHasAction, CREATE_BLOCK_DEVICE_DATASET, succeeded=False
    )
    def test_created_exists(self, logger):
        """
        ``CreateBlockDeviceDataset.run`` fails with ``DatasetExists`` if there
        is already a ``BlockDeviceVolume`` for the requested dataset.
        """
        self.patch(blockdevice, '_logger', logger)
        dataset_id = uuid4()

        # The a volume for the dataset already exists.
        existing_volume = self.api.create_volume(
            dataset_id,
            size=LOOPBACK_MINIMUM_ALLOCATABLE_SIZE
        )

        dataset = Dataset(
            dataset_id=unicode(dataset_id),
            maximum_size=LOOPBACK_MINIMUM_ALLOCATABLE_SIZE
        )

        change = CreateBlockDeviceDataset(
            dataset=dataset,
            mountpoint=self.mountroot.child(
                unicode(dataset_id).encode("ascii")
            )
        )

        changing = run_state_change(change, self.deployer)

        failure = self.failureResultOf(changing, DatasetExists)
        self.assertEqual(
            existing_volume,
            failure.value.blockdevice
        )

    def test_run_create(self):
        """
        ``CreateBlockDeviceDataset.run`` uses the ``IDeployer``\ 's API object
        to create a new volume.
        """
        dataset_id = uuid4()
        volume_info = self._create_blockdevice_dataset(
            dataset_id=dataset_id,
            maximum_size=LOOPBACK_MINIMUM_ALLOCATABLE_SIZE,
        )

        expected_volume = _blockdevicevolume_from_dataset_id(
            dataset_id=dataset_id, attached_to=volume_info.compute_instance_id,
            size=LOOPBACK_MINIMUM_ALLOCATABLE_SIZE,
        )

        self.assertEqual(expected_volume, volume_info.volume)

    @capture_logging(assertHasMessage, CREATE_VOLUME_PROFILE_DROPPED)
    def test_run_create_profile_dropped(self, logger):
        """
        ``CreateBlockDeviceDataset.run`` uses the ``IDeployer``\ 's API object
        to create a new volume, and logs that profile dropped during creation
        if the backend does not provide ``IProfiledBlockDeviceAPI``.
        """
        self.assertFalse(
            IProfiledBlockDeviceAPI.providedBy(self.api),
            u"This test assumes the API does not provide "
            u"IProfiledBlockDeviceAPI. If the API now does provide that "
            u"interface, this test needs a bit of love.")
        dataset_id = uuid4()
        volume_info = self._create_blockdevice_dataset(
            dataset_id=dataset_id,
            maximum_size=LOOPBACK_MINIMUM_ALLOCATABLE_SIZE,
            metadata={PROFILE_METADATA_KEY: u"gold"}
        )

        expected_volume = _blockdevicevolume_from_dataset_id(
            dataset_id=dataset_id, attached_to=volume_info.compute_instance_id,
            size=LOOPBACK_MINIMUM_ALLOCATABLE_SIZE,
        )

        self.assertEqual(expected_volume, volume_info.volume)

    def test_run_create_round_up(self):
        """
        ``CreateBlockDeviceDataset.run`` rounds up the size if the
        requested size is less than ``allocation_unit``.
        """
        dataset_id = uuid4()
        volume_info = self._create_blockdevice_dataset(
            dataset_id=dataset_id,
            # Request a size which will force over allocation.
            maximum_size=LOOPBACK_MINIMUM_ALLOCATABLE_SIZE + 1,
        )
        expected_volume = _blockdevicevolume_from_dataset_id(
            dataset_id=dataset_id, attached_to=volume_info.compute_instance_id,
            size=LOOPBACK_MINIMUM_ALLOCATABLE_SIZE + LOOPBACK_ALLOCATION_UNIT,
        )
        self.assertEqual(expected_volume, volume_info.volume)

    def test_run_mkfs_and_mount(self):
        """
        ``CreateBlockDeviceDataset.run`` initializes the attached block device
        with an ext4 filesystem and mounts it.
        """
        dataset_id = uuid4()
        volume_info = self._create_blockdevice_dataset(
            dataset_id=dataset_id,
            maximum_size=LOOPBACK_MINIMUM_ALLOCATABLE_SIZE,
        )

        self.assertIn(
            (volume_info.device_path.path,
             volume_info.expected_mountpoint.path,
             b"ext4"),
            list(
                (partition.device, partition.mountpoint, partition.fstype)
                for partition
                in psutil.disk_partitions()
            )
        )

    def test_mountpoint_permissions(self):
        """
        The mountpoint is world-writeable (since containers can run as any
        user), and its parent is only accessible as current user (for
        security).
        """
        mountpoint = self._create_blockdevice_dataset(
            uuid4(), maximum_size=LOOPBACK_MINIMUM_ALLOCATABLE_SIZE
        ).expected_mountpoint
        mountroot = mountpoint.parent()
        self.assertEqual((mountroot.getPermissions().shorthand(),
                          mountpoint.getPermissions().shorthand()),
                         ('rwx------', 'rwxrwxrwx'))


class CreateBlockDeviceDatasetProfiledImplementationTests(
    make_createblockdevicedataset_mixin(profiled_api=True)
):
    """
    ``CreateBlockDeviceDataset`` implementation tests with a driver that can
    handle storage profiles.
    """

    def test_run_create_profile(self):
        """
        ``CreateBlockDeviceDataset.run`` uses the ``IDeployer``\ 's API object
        to create a new volume, and logs that profile dropped during creation
        if the backend does not provide ``IProfiledBlockDeviceAPI``.
        """
        self.assertTrue(
            IProfiledBlockDeviceAPI.providedBy(self.api),
            u"This test assumes the API provides IProfiledBlockDeviceAPI. If "
            u"the API now does not provide that interface, this test needs a "
            u"bit of love.")
        dataset_id = uuid4()
        profile = u"gold"
        volume_info = self._create_blockdevice_dataset(
            dataset_id=dataset_id,
            maximum_size=LOOPBACK_MINIMUM_ALLOCATABLE_SIZE,
            metadata={u"clusterhq:flocker:profile": profile}
        )

        expected_volume = _blockdevicevolume_from_dataset_id(
            dataset_id=dataset_id, attached_to=volume_info.compute_instance_id,
            size=LOOPBACK_MINIMUM_ALLOCATABLE_SIZE,
        )

        self.assertEqual(expected_volume, volume_info.volume)
        self.assertEqual(
            profile,
            self.api.dataset_profiles[volume_info.volume.blockdevice_id])


class AttachVolumeInitTests(
    make_with_init_tests(
        record_type=AttachVolume,
        kwargs=dict(dataset_id=uuid4(),
                    blockdevice_id=ARBITRARY_BLOCKDEVICE_ID),
        expected_defaults=dict(),
    )
):
    """
    Tests for ``AttachVolume`` initialization.
    """


class AttachVolumeTests(
    make_istatechange_tests(
        AttachVolume,
        dict(dataset_id=uuid4(), blockdevice_id=ARBITRARY_BLOCKDEVICE_ID),
        dict(dataset_id=uuid4(), blockdevice_id=ARBITRARY_BLOCKDEVICE_ID_2),
    )
):
    """
    Tests for ``AttachVolume``\ 's ``IStateChange`` implementation.
    """
    def test_run(self):
        """
        ``AttachVolume.run`` attaches a volume to a host.
        """
        host = u"192.0.7.8"
        dataset_id = uuid4()
        deployer = create_blockdevicedeployer(self, hostname=host)
        api = deployer.block_device_api
        volume = api.create_volume(
            dataset_id=dataset_id, size=LOOPBACK_MINIMUM_ALLOCATABLE_SIZE
        )
        change = AttachVolume(dataset_id=dataset_id,
                              blockdevice_id=volume.blockdevice_id)
        self.successResultOf(run_state_change(change, deployer))

        expected_volume = volume.set(
            attached_to=api.compute_instance_id()
        )
        self.assertEqual([expected_volume], api.list_volumes())

    def test_missing(self):
        """
        If no volume is associated with the ``AttachVolume`` instance's
        ``blockdevice_id``, the underlying ``IBlockDeviceAPI`` should fail with
        an ``UnknownVolume`` exception, and ``AttachVolume.run`` should return
        a ``Deferred`` that fires with a ``Failure`` wrapping that exception.
        """
        dataset_id = uuid4()
        deployer = create_blockdevicedeployer(self)
        bad_blockdevice_id = u'incorrect_blockdevice_id'
        change = AttachVolume(dataset_id=dataset_id,
                              blockdevice_id=bad_blockdevice_id)
        failure = self.failureResultOf(
            run_state_change(change, deployer), UnknownVolume
        )
        self.assertEqual(
            bad_blockdevice_id, failure.value.blockdevice_id
        )


class ActionNeededInitTests(
    make_with_init_tests(
        record_type=ActionNeeded,
        kwargs=dict(dataset_id=uuid4()),
        expected_defaults=dict(),
    )
):
    """
    Tests for ``ActionNeeded`` initialization.
    """


class ActionNeededTests(
    make_istatechange_tests(
        ActionNeeded,
        dict(dataset_id=uuid4()),
        dict(dataset_id=uuid4()),
    )
):
    """
    Tests for ``ActionNeeded``\ 's ``IStateChange`` implementation.
    """


class AllocatedSizeTypeTests(SynchronousTestCase):
    """
    Tests for type coercion of parameters supplied to
    ``allocated_size``.
    """
    def test_allocation_unit_float(self):
        """
        ``allocated_size`` returns ``int`` if the supplied
        ``allocation_unit`` is of type ``float``.
        """
        self.assertIsInstance(
            allocated_size(
                allocation_unit=10.0,
                requested_size=1
            ),
            int,
        )

    def test_requested_size_float(self):
        """
        ``allocated_size`` returns ``int`` if the supplied
        ``requested_size`` is of type ``float``.
        """
        self.assertIsInstance(
            allocated_size(
                allocation_unit=10,
                requested_size=1.0,
            ),
            int,
        )


class AllocatedSizeTestsMixin(object):
    """
    Tests for ``allocated_size``.
    """
    def test_size_is_allocation_unit(self):
        """
        ``allocated_size`` returns the ``requested_size`` when it
        exactly matches the ``allocation_unit``.
        """
        requested_size = self.allocation_unit
        expected_size = requested_size
        self.assertEqual(
            expected_size,
            allocated_size(self.allocation_unit, requested_size)
        )

    def test_size_is_multiple_of_allocation_unit(self):
        """
        ``allocated_size`` returns the ``requested_size`` when it
        is a multiple of the ``allocation_unit``.
        """
        requested_size = self.allocation_unit * 10
        expected_size = requested_size
        self.assertEqual(
            expected_size,
            allocated_size(self.allocation_unit, requested_size)
        )

    def test_round_up(self):
        """
        ``allocated_size`` returns next multiple of
        ``allocation_unit`` if ``requested_size`` is not a multiple of
        ``allocation_unit``.
        """
        requested_size = self.allocation_unit + 1
        expected_size = self.allocation_unit * 2
        self.assertEqual(
            expected_size,
            allocated_size(self.allocation_unit, requested_size)
        )


def make_allocated_size_tests(allocation_unit):
    """
    :param Bitmath allocation_unit: The allocation_unit.
    :return: A ``TestCase`` to run ``AllocatedSizeTestsMixin`` tests
        against the supplied ``allocation_unit``. The name of the test
        contains the classname of ``allocation_unit``.
    """
    class Tests(AllocatedSizeTestsMixin, SynchronousTestCase):
        def setUp(self):
            self.allocation_unit = int(allocation_unit.to_Byte().value)

    Tests.__name__ = (
        'AllocatedSize' + allocation_unit.__class__.__name__ + 'Tests'
    )
    return Tests


def _make_allocated_size_testcases():
    """
    Build test cases for some common allocation_units.
    """
    for unit in (Byte, MB, MiB, GB, GiB):
        for size in (1, 2, 4, 8):
            test_case = make_allocated_size_tests(unit(size))
            globals()[test_case.__name__] = test_case
_make_allocated_size_testcases()
del _make_allocated_size_testcases


class ProcessLifetimeCacheIBlockDeviceAPITests(
        make_iblockdeviceapi_tests(
            blockdevice_api_factory=lambda test_case: ProcessLifetimeCache(
                loopbackblockdeviceapi_for_test(
                    test_case, allocation_unit=LOOPBACK_ALLOCATION_UNIT
                )),
            minimum_allocatable_size=LOOPBACK_MINIMUM_ALLOCATABLE_SIZE,
            device_allocation_unit=None,
            unknown_blockdevice_id_factory=lambda test: unicode(uuid4()),
        )
):
    """
    Interface adherence Tests for ``ProcessLifetimeCache``.
    """


class CountingProxy(object):
    """
    Transparent proxy that counts the number of calls to methods of the
    wrapped object.

    :ivar _wrapped: Wrapped object.
    :ivar call_count: Mapping of (method name, args, kwargs) to number of
        calls.
    """
    def __init__(self, wrapped):
        self._wrapped = wrapped
        self.call_count = pmap()

    def num_calls(self, name, *args, **kwargs):
        """
        Return the number of times the given method was called with given
        arguments.

        :param name: Method name.
        :param args: Positional arguments it was called with.
        :param kwargs: Keyword arguments it was called with.

        :return: Number of calls.
        """
        return self.call_count.get(
            pvector([name, pvector(args), pmap(kwargs)]), 0)

    def __getattr__(self, name):
        method = getattr(self._wrapped, name)

        def counting_proxy(*args, **kwargs):
            key = pvector([name, pvector(args), pmap(kwargs)])
            current_count = self.call_count.get(key, 0)
            self.call_count = self.call_count.set(key, current_count + 1)
            return method(*args, **kwargs)
        return counting_proxy


class ProcessLifetimeCacheTests(SynchronousTestCase):
    """
    Tests for the caching logic in ``ProcessLifetimeCache``.
    """
    def setUp(self):
        self.api = loopbackblockdeviceapi_for_test(self)
        self.counting_proxy = CountingProxy(self.api)
        self.cache = ProcessLifetimeCache(self.counting_proxy)

    def test_compute_instance_id(self):
        """
        The result of ``compute_instance_id`` is cached indefinitely.
        """
        initial = self.cache.compute_instance_id()
        later = [self.cache.compute_instance_id() for i in range(10)]
        self.assertEqual(
            (later, self.counting_proxy.num_calls("compute_instance_id")),
            ([initial] * 10, 1))

    def attached_volumes(self):
        """
        :return: A sequence of two attached volumes' ``blockdevice_id``.
        """
        dataset1 = uuid4()
        dataset2 = uuid4()
        this_node = self.cache.compute_instance_id()
        attached_volume1 = self.cache.attach_volume(
            self.cache.create_volume(
                dataset_id=dataset1,
                size=LOOPBACK_MINIMUM_ALLOCATABLE_SIZE,
            ).blockdevice_id,
            attach_to=this_node)
        attached_volume2 = self.cache.attach_volume(
            self.cache.create_volume(
                dataset_id=dataset2,
                size=LOOPBACK_MINIMUM_ALLOCATABLE_SIZE,
            ).blockdevice_id,
            attach_to=this_node)
        return attached_volume1.blockdevice_id, attached_volume2.blockdevice_id

    def test_get_device_path_cached_after_attach(self):
        """
        The result of ``get_device_path`` is cached after an ``attach_device``.
        """
        attached_id1, attached_id2 = self.attached_volumes()
        path1 = self.cache.get_device_path(attached_id1)
        path2 = self.cache.get_device_path(attached_id2)
        path1again = self.cache.get_device_path(attached_id1)
        path2again = self.cache.get_device_path(attached_id2)

        self.assertEqual(
            (path1again, path2again,
             path1 == path2,
             self.counting_proxy.num_calls("get_device_path", attached_id1),
             self.counting_proxy.num_calls("get_device_path", attached_id2)),
            (path1, path2, False, 1, 1))

    def test_get_device_path_until_detach(self):
        """
        The result of ``get_device_path`` is no longer cached after an
        ``detach_device`` call.
        """
        attached_id1, attached_id2 = self.attached_volumes()
        # Warm up cache:
        self.cache.get_device_path(attached_id1)
        # Invalidate cache:
        self.cache.detach_volume(attached_id1)

        self.assertRaises(UnattachedVolume,
                          self.cache.get_device_path, attached_id1)<|MERGE_RESOLUTION|>--- conflicted
+++ resolved
@@ -23,12 +23,7 @@
 from zope.interface.verify import verifyObject
 
 from pyrsistent import (
-<<<<<<< HEAD
     PClass, PRecord, field, discard, pmap, pvector,
-=======
-    PClass, PRecord, field, discard, pmap, pvector, pvector_field,
-    pmap_field,
->>>>>>> a58c22ca
 )
 
 from twisted.internet.defer import succeed
@@ -996,47 +991,6 @@
     """
 
 
-<<<<<<< HEAD
-=======
-def assert_calculated_changes(
-        case, node_state, node_config, nonmanifest_datasets, expected_changes,
-        additional_node_states=frozenset(), leases=Leases(),
-        discovered_datasets=(),
-):
-    """
-    Assert that ``BlockDeviceDeployer`` calculates certain changes in a certain
-    circumstance.
-
-    :param discovered_datasets: Collection of ``DiscoveredDataset`` to
-        expose as local state.
-    :see: ``assert_calculated_changes_for_deployer``.
-    """
-    api = UnusableAPI()
-
-    deployer = BlockDeviceDeployer(
-        node_uuid=node_state.uuid,
-        hostname=node_state.hostname,
-        block_device_api=api,
-    )
-
-    cluster_state = compute_cluster_state(node_state, additional_node_states,
-                                          nonmanifest_datasets)
-
-    local_state = _create_block_device_deployer_local_state(
-        deployer, cluster_state,
-        volumes=DiscoverVolumesMethod.INFER_VOLUMES_FROM_STATE,
-        compute_instance_id=u"instance-".format(node_state.uuid))
-    local_state = local_state.set(
-        datasets={d.dataset_id: d for d in discovered_datasets})
-
-    return assert_calculated_changes_for_deployer(
-        case, deployer, node_state, node_config,
-        nonmanifest_datasets, additional_node_states, set(),
-        expected_changes, local_state, leases=leases,
-    )
-
-
->>>>>>> a58c22ca
 def _create_blockdevice_id_for_test(dataset_id):
     """
     Generates a blockdevice_id from a dataset_id for tests that do not use an
@@ -1191,23 +1145,10 @@
     INFER_VOLUMES_FROM_STATE = NamedConstant()
 
 
-<<<<<<< HEAD
 @implementer(ICalculater)
 class RecordingCalculater(object):
     def __init__(self, expected_changes):
         self.expected_changes = expected_changes
-=======
-@implementer(ILocalState)
-class FakeBlockDeviceDeployerLocalState(PClass):
-    """
-    This class is a terrible idea and should be thrown out ASAP to be
-    replaced by the real thing.
-    """
-    node_state = field(type=NodeState, mandatory=True)
-    nonmanifest_datasets = field(type=NonManifestDatasets, mandatory=True)
-    volumes = pvector_field(BlockDeviceVolume)
-    datasets = pmap_field(UUID, DiscoveredDataset)
->>>>>>> a58c22ca
 
     def calculate_changes_for_datasets(
         self, discovered_datasets, desired_datasets,
@@ -1337,24 +1278,11 @@
             ],
         )
 
-<<<<<<< HEAD
     def test_manifestation_default_size(self):
-=======
-
-class BlockDeviceDeployerDestructionCalculateChangesTests(
-        SynchronousTestCase, ScenarioMixin
-):
-    """
-    Tests for ``BlockDeviceDeployer.calculate_changes`` in the cases relating
-    to dataset destruction.
-    """
-    def test_deleted_dataset_volume_mounted(self):
->>>>>>> a58c22ca
         """
         If there is a manifesation on this node, then the
         corresponding dataset has a desired state of ``MOUNTED``.
         """
-<<<<<<< HEAD
         expected_size = int(GiB(100).to_Byte().value)
         assert_desired_datasets(
             self, self.deployer,
@@ -1372,27 +1300,6 @@
                     mount_point=self.deployer.mountroot.child(
                         unicode(ScenarioMixin.DATASET_ID)
                     ),
-=======
-        local_state = self.ONE_DATASET_STATE
-        local_config = to_node(local_state).transform(
-            ["manifestations", unicode(self.DATASET_ID), "dataset", "deleted"],
-            True
-        )
-        assert_calculated_changes(
-            self, local_state, local_config, set(),
-            in_parallel(changes=[
-                DestroyBlockDeviceDataset(dataset_id=self.DATASET_ID,
-                                          blockdevice_id=self.BLOCKDEVICE_ID)
-            ]),
-            discovered_datasets=[
-                DiscoveredDataset(
-                    state=DatasetStates.MOUNTED,
-                    dataset_id=self.DATASET_ID,
-                    blockdevice_id=self.BLOCKDEVICE_ID,
-                    maximum_size=LOOPBACK_MINIMUM_ALLOCATABLE_SIZE,
-                    device_path=FilePath(b"/dev/whatever"),
-                    mount_point=FilePath(b"/flocker/wherever"),
->>>>>>> a58c22ca
                 ),
             ],
         )
@@ -1599,97 +1506,12 @@
                     maximum_size=REALISTIC_BLOCKDEVICE_SIZE,
                 )
             ],
-<<<<<<< HEAD
             expected_datasets=[],
             leases=Leases().acquire(
                 now=datetime.now(tz=UTC),
                 dataset_id=ScenarioMixin.DATASET_ID,
                 node_id=self.deployer.node_uuid,
             )
-=======
-            expected_changes=in_parallel(
-                changes=[
-                    MountBlockDevice(
-                        mountpoint=FilePath('/flocker/').child(
-                            unicode(self.DATASET_ID)
-                        ),
-                        blockdevice_id=self.BLOCKDEVICE_ID,
-                        dataset_id=self.DATASET_ID
-                    )
-                ]
-            ),
-            discovered_datasets=[
-                DiscoveredDataset(
-                    state=DatasetStates.ATTACHED,
-                    dataset_id=self.DATASET_ID,
-                    blockdevice_id=_create_blockdevice_id_for_test(
-                        self.DATASET_ID),
-                    maximum_size=LOOPBACK_MINIMUM_ALLOCATABLE_SIZE,
-                    device_path=FilePath(b"/dev/whatever"),
-                ),
-            ],
-
-        )
-
-    def test_deleted_dataset_volume_no_filesystem(self):
-        """
-        ``DestroyBlockDeviceDataset`` is a compound state change that first
-        attempts to unmount the block device.
-        Therefore do not calculate deletion for blockdevices that are not
-        manifest, instead creating filesystem.
-
-        This will be unnecessary once we do FLOC-1772, but until that is
-        fixed is necessary to ensure volumes without filesystems get
-        deleted.
-        """
-        local_state = self.ONE_DATASET_STATE
-        local_config = to_node(local_state).transform(
-            ["manifestations", unicode(self.DATASET_ID), "dataset", "deleted"],
-            True
-        )
-        # Remove the manifestation and its mount path.
-        local_state = local_state.transform(
-            ['manifestations', unicode(self.DATASET_ID)],
-            discard
-        )
-        local_state = local_state.transform(
-            ['paths', unicode(self.DATASET_ID)],
-            discard
-        )
-        device = FilePath(b"/dev/whatever")
-
-        # Local state shows that there is a device for the (now) non-manifest
-        # dataset. i.e it is attached.
-        self.assertEqual([self.DATASET_ID], local_state.devices.keys())
-        assert_calculated_changes(
-            case=self,
-            node_state=local_state,
-            node_config=local_config,
-            # The unmounted dataset has been added back to the non-manifest
-            # datasets by discover_state.
-            nonmanifest_datasets=[
-                self.MANIFESTATION.dataset
-            ],
-            expected_changes=in_parallel(
-                changes=[
-                    CreateFilesystem(
-                        device=device,
-                        filesystem=u"ext4",
-                    )
-                ]
-            ),
-            discovered_datasets=[
-                DiscoveredDataset(
-                    state=DatasetStates.ATTACHED_NO_FILESYSTEM,
-                    dataset_id=self.DATASET_ID,
-                    blockdevice_id=_create_blockdevice_id_for_test(
-                        self.DATASET_ID),
-                    maximum_size=LOOPBACK_MINIMUM_ALLOCATABLE_SIZE,
-                    device_path=device,
-                ),
-            ],
-
->>>>>>> a58c22ca
         )
 
     def test_lease_elsewhere(self):
@@ -1718,77 +1540,12 @@
             )
         )
 
-<<<<<<< HEAD
     def test_application_mounted_manifestaion(self):
-=======
-    def test_attach_existing_nonmanifest_unknown(self):
-        """
-        If a dataset exists but is not manifest anywhere in the cluster and
-        the configuration specifies it should be manifest on the
-        deployer's node, and the volume information is not known, this
-        means we're being asked to calculate changes purely to decide
-        whether to wake up or not. That is, we're using out-of-date cached
-        volume information.
-
-        In this case ``BlockDeviceDeployer.calculate_changes`` returns a
-        ``ActionNeeded`` in order to wake up the convergence loop.
-        """
-        deployer = create_blockdevicedeployer(
-            self, hostname=self.NODE, node_uuid=self.NODE_UUID
-        )
-        # Give it a configuration that says a dataset should have a
-        # manifestation on the deployer's node.
-        node_config = to_node(self.ONE_DATASET_STATE)
-        cluster_config = Deployment(nodes={node_config})
-
-        # Give the node an empty state.
-        node_state = self.ONE_DATASET_STATE.transform(
-            ["manifestations", unicode(self.DATASET_ID)], discard
-        ).transform(
-            ["devices", self.DATASET_ID], discard
-        )
-
-        # Take the dataset in the configuration and make it part of the
-        # cluster's non-manifest datasets state.
-        manifestation = node_config.manifestations[unicode(self.DATASET_ID)]
-        dataset = manifestation.dataset
-        cluster_state = DeploymentState(
-            nodes={node_state},
-            nonmanifest_datasets={
-                unicode(dataset.dataset_id): dataset,
-            }
-        )
-
-        local_state = _create_block_device_deployer_local_state(
-            deployer, cluster_state,
-            volumes=[])  # Out of date info, lacking an expected volume
-        changes = deployer.calculate_changes(
-            cluster_config, cluster_state, local_state)
-        self.assertEqual(
-            in_parallel(changes=[
-                ActionNeeded(
-                    dataset_id=UUID(dataset.dataset_id),
-                ),
-            ]),
-            changes
-        )
-
-
-class BlockDeviceDeployerMountCalculateChangesTests(
-    SynchronousTestCase, ScenarioMixin
-):
-    """
-    Tests for ``BlockDeviceDeployer.calculate_changes`` in the cases relating
-    to mounting of filesystems.
-    """
-    def test_mount_manifestation(self):
->>>>>>> a58c22ca
         """
         If there is an application with attached volume, there is a
         corresponding dataset that has a desired state of
         ``MOUNTED``.
         """
-<<<<<<< HEAD
         assert_desired_datasets(
             self, self.deployer,
             desired_manifestations=[],
@@ -1822,15 +1579,6 @@
                         unicode(ScenarioMixin.DATASET_ID)),
                 ),
             ],
-=======
-        # Give it a state that says the volume is attached but nothing is
-        # mounted.
-        device = FilePath(b"/dev/sda")
-        node_state = self.ONE_DATASET_STATE.set(
-            manifestations={},
-            paths={},
-            devices={self.DATASET_ID: device},
->>>>>>> a58c22ca
         )
 
     def test_leased_manifestation(self):
@@ -1881,7 +1629,6 @@
                 ScenarioMixin.MANIFESTATION.transform(
                     ["dataset"], lambda d: d.set(deleted=True)
                 ),
-<<<<<<< HEAD
             ],
             local_datasets=[
                 DiscoveredDataset(
@@ -1907,65 +1654,6 @@
                 dataset_id=ScenarioMixin.DATASET_ID,
                 node_id=self.deployer.node_uuid,
             )
-=======
-            ]),
-            discovered_datasets=[
-                DiscoveredDataset(
-                    state=DatasetStates.ATTACHED,
-                    dataset_id=self.DATASET_ID,
-                    blockdevice_id=_create_blockdevice_id_for_test(
-                        self.DATASET_ID),
-                    maximum_size=LOOPBACK_MINIMUM_ALLOCATABLE_SIZE,
-                    device_path=device,
-                ),
-            ],
-
-        )
-
-
-class BlockDeviceDeployerCreateFilesystemCalculateChangesTests(
-    SynchronousTestCase, ScenarioMixin
-):
-    """
-    Tests for ``BlockDeviceDeployer.calculate_changes`` in the cases relating
-    to creation of filesystems.
-    """
-    def test_create_filesystem(self):
-        """
-        If the volume for a dataset is attached to the node but the filesystem
-        does not exist and the configuration says the dataset is meant to be
-        manifest on the node, ``BlockDeviceDeployer.calculate_changes`` returns
-        a state change to create the filesystem.
-        """
-        # Give it a state that says the volume is attached but nothing is
-        # mounted.
-        device = FilePath(b"/dev/sda")
-        node_state = self.ONE_DATASET_STATE.set(
-            manifestations={},
-            paths={},
-            devices={self.DATASET_ID: device},
-        )
-
-        # Give it a configuration that says there should be a manifestation.
-        node_config = to_node(self.ONE_DATASET_STATE)
-
-        assert_calculated_changes(
-            self, node_state, node_config,
-            {Dataset(dataset_id=unicode(self.DATASET_ID))},
-            in_parallel(changes=[
-                CreateFilesystem(device=device, filesystem=u"ext4")
-            ]),
-            discovered_datasets=[
-                DiscoveredDataset(
-                    state=DatasetStates.ATTACHED_NO_FILESYSTEM,
-                    dataset_id=self.DATASET_ID,
-                    blockdevice_id=_create_blockdevice_id_for_test(
-                        self.DATASET_ID),
-                    maximum_size=LOOPBACK_MINIMUM_ALLOCATABLE_SIZE,
-                    device_path=device,
-                ),
-            ],
->>>>>>> a58c22ca
         )
 
 
