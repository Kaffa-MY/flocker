# Copyright Hybrid Logic Ltd.  See LICENSE file for details.

"""
Functional tests for ``flocker.node._deploy``.
"""

from subprocess import check_call

from twisted.trial.unittest import TestCase
from twisted.python.filepath import FilePath

from .. import (
    Deployer, Deployment, Application, DockerImage, Node, AttachedVolume, Link)
from .._deploy import _to_volume_name
from .._docker import DockerClient
from ..testtools import wait_for_unit_state, if_docker_configured
from ...testtools import (
    random_name, DockerImageBuilder, assertContainsAll, loop_until)
from ...volume.testtools import create_volume_service
from ...route import make_memory_network


class DeployerTests(TestCase):
    """
    Functional tests for ``Deployer``.
    """
    @if_docker_configured
    def test_restart(self):
        """
        Stopped applications that are supposed to be running are restarted
        when ``Deployer.change_node_state`` is run.
        """
        name = random_name()
        docker_client = DockerClient()
        deployer = Deployer(create_volume_service(self), docker_client,
                            make_memory_network())
        self.addCleanup(docker_client.remove, name)

        desired_state = Deployment(nodes=frozenset([
            Node(hostname=u"localhost",
                 applications=frozenset([Application(
                     name=name,
                     image=DockerImage.from_string(
                         u"openshift/busybox-http-app"),
                     links=frozenset(),
                     )]))]))

        d = deployer.change_node_state(desired_state,
                                       Deployment(nodes=frozenset()),
                                       u"localhost")
        d.addCallback(lambda _: wait_for_unit_state(docker_client, name,
                                                    [u'active']))

        def started(_):
            # Now that it's running, stop it behind our back:
            check_call([b"docker", b"stop",
                        docker_client._to_container_name(name)])
            return wait_for_unit_state(docker_client, name,
                                       [u'inactive', u'failed'])
        d.addCallback(started)

        def stopped(_):
            # Redeploy, which should restart it:
            return deployer.change_node_state(desired_state, desired_state,
                                              u"localhost")
        d.addCallback(stopped)
        d.addCallback(lambda _: wait_for_unit_state(docker_client, name,
                                                    [u'active']))

        # Test will timeout if unit was not restarted:
        return d

    @if_docker_configured
    def test_environment(self):
        """
        The environment specified in an ``Application`` is passed to the
        container.
        """
        docker_dir = FilePath(__file__).sibling('env-docker')
        image = DockerImageBuilder(test=self, source_dir=docker_dir)
        image_name = image.build()

        application_name = random_name()

        docker_client = DockerClient()
        self.addCleanup(docker_client.remove, application_name)

        volume_service = create_volume_service(self)
        deployer = Deployer(volume_service, docker_client,
                            make_memory_network())

        expected_variables = frozenset({
            'key1': 'value1',
            'key2': 'value2',
        }.items())

        desired_state = Deployment(nodes=frozenset([
            Node(hostname=u"localhost",
                 applications=frozenset([Application(
                     name=application_name,
                     image=DockerImage.from_string(
                         image_name),
                     environment=expected_variables,
                     volume=AttachedVolume(
                         name=application_name,
                         mountpoint=FilePath('/data'),
                         ),
                     links=frozenset(),
                     )]))]))

        volume = volume_service.get(application_name)
        result_path = volume.get_filesystem().get_path().child(b'env')

        d = deployer.change_node_state(desired_state,
                                       Deployment(nodes=frozenset()),
                                       u"localhost")
        d.addCallback(lambda _: loop_until(result_path.exists))

        def started(_):
<<<<<<< HEAD
            volume = volume_service.get(_to_volume_name(application_name))
            path = volume.get_filesystem().get_path()
            contents = path.child(b'env').getContent()
=======
            contents = result_path.getContent()
>>>>>>> 0f440c1d

            assertContainsAll(
                haystack=contents,
                test_case=self,
                needles=['{}={}\n'.format(k, v)
                         for k, v in expected_variables])
        d.addCallback(started)
        return d

    @if_docker_configured
    def test_links(self):
        """
        The links specified in an ``Application`` are passed to the
        container as environment variables.
        """
        docker_dir = FilePath(__file__).sibling('env-docker')
        image = DockerImageBuilder(test=self, source_dir=docker_dir)
        image_name = image.build()

        application_name = random_name()

        docker_client = DockerClient()
        self.addCleanup(docker_client.remove, application_name)

        volume_service = create_volume_service(self)
        deployer = Deployer(volume_service, docker_client,
                            make_memory_network())

        expected_variables = frozenset({
            'ALIAS_PORT_80_TCP': 'tcp://localhost:8080',
            'ALIAS_PORT_80_TCP_PROTO': 'tcp',
            'ALIAS_PORT_80_TCP_ADDR': 'localhost',
            'ALIAS_PORT_80_TCP_PORT': '8080',
        }.items())

        link = Link(alias=u"alias",
                    local_port=80,
                    remote_port=8080)

        desired_state = Deployment(nodes=frozenset([
            Node(hostname=u"localhost",
                 applications=frozenset([Application(
                     name=application_name,
                     image=DockerImage.from_string(
                         image_name),
                     links=frozenset([link]),
                     volume=AttachedVolume(
                         name=application_name,
                         mountpoint=FilePath('/data'),
                         ),
                     )]))]))

        volume = volume_service.get(application_name)
        result_path = volume.get_filesystem().get_path().child(b'env')

        d = deployer.change_node_state(desired_state,
                                       Deployment(nodes=frozenset()),
                                       u"localhost")
        d.addCallback(lambda _: loop_until(result_path.exists))

        def started(_):
<<<<<<< HEAD
            volume = volume_service.get(_to_volume_name(application_name))
            path = volume.get_filesystem().get_path()
            contents = path.child(b'env').getContent()
=======
            contents = result_path.getContent()
>>>>>>> 0f440c1d

            assertContainsAll(
                haystack=contents,
                test_case=self,
                needles=['{}={}\n'.format(k, v)
                         for k, v in expected_variables])
        d.addCallback(started)
        return d<|MERGE_RESOLUTION|>--- conflicted
+++ resolved
@@ -108,7 +108,7 @@
                      links=frozenset(),
                      )]))]))
 
-        volume = volume_service.get(application_name)
+        volume = volume_service.get(_to_volume_name(application_name))
         result_path = volume.get_filesystem().get_path().child(b'env')
 
         d = deployer.change_node_state(desired_state,
@@ -117,13 +117,7 @@
         d.addCallback(lambda _: loop_until(result_path.exists))
 
         def started(_):
-<<<<<<< HEAD
-            volume = volume_service.get(_to_volume_name(application_name))
-            path = volume.get_filesystem().get_path()
-            contents = path.child(b'env').getContent()
-=======
             contents = result_path.getContent()
->>>>>>> 0f440c1d
 
             assertContainsAll(
                 haystack=contents,
@@ -176,7 +170,7 @@
                          ),
                      )]))]))
 
-        volume = volume_service.get(application_name)
+        volume = volume_service.get(_to_volume_name(application_name))
         result_path = volume.get_filesystem().get_path().child(b'env')
 
         d = deployer.change_node_state(desired_state,
@@ -185,13 +179,7 @@
         d.addCallback(lambda _: loop_until(result_path.exists))
 
         def started(_):
-<<<<<<< HEAD
-            volume = volume_service.get(_to_volume_name(application_name))
-            path = volume.get_filesystem().get_path()
-            contents = path.child(b'env').getContent()
-=======
             contents = result_path.getContent()
->>>>>>> 0f440c1d
 
             assertContainsAll(
                 haystack=contents,
