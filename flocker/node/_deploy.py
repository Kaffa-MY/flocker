# Copyright Hybrid Logic Ltd.  See LICENSE file for details.
# -*- test-case-name: flocker.node.test.test_deploy -*-

"""
Deploy applications on nodes.
"""

from .gear import GearClient, PortMap
from ._model import Application, StateChanges


class Deployer(object):
    """
    Start and stop containers.
    """
    def __init__(self, gear_client=None):
        """
        :param IGearClient gear_client: The gear client API to use in
            deployment operations. Default ``GearClient``.
        """
        if gear_client is None:
            gear_client = GearClient(hostname=b'127.0.0.1')
        self._gear_client = gear_client

    def start_container(self, application):
        """
        Launch the supplied application as a `gear` unit.

        :param Application application: The ``Application`` to create and
            start.
        :returns: A ``Deferred`` which fires with ``None`` when the application
           has started.
        """
<<<<<<< HEAD
        if application.links is not None:
            gear_links = map(lambda link: link.ports,
                             application.links)
        else:
            gear_links = None
        return self._gear_client.add(application.name,
                                     application.image.full_name,
                                     ports=application.ports,
                                     links=gear_links
=======
        if application.ports is not None:
            port_maps = map(lambda p: PortMap(internal_port=p.internal_port,
                                              external_port=p.external_port),
                            application.ports)
        else:
            port_maps = []
        return self._gear_client.add(application.name,
                                     application.image.full_name,
                                     ports=port_maps,
>>>>>>> 64af1321
                                     )

    def stop_container(self, application):
        """
        Stop and disable the application.

        :param Application application: The ``Application`` to stop.
        :returns: A ``Deferred`` which fires with ``None`` when the application
            has stopped.
        """
        unit_name = application.name
        return self._gear_client.remove(unit_name)

    def discover_node_configuration(self):
        """
        List all the ``Application``\ s running on this node.

        :returns: A ``Deferred`` which fires with a list of ``Application``
            instances.
        """
        d = self._gear_client.list()

        def applications_from_units(units):
            applications = []
            for unit in units:
                # XXX: This currently only populates the Application name. The
                # container_image will be available on the Unit when
                # https://github.com/ClusterHQ/flocker/issues/207 is resolved.
                applications.append(Application(name=unit.name))
            return applications
        d.addCallback(applications_from_units)
        return d

    def calculate_necessary_state_changes(self, desired_state, hostname):
        """
        Work out which changes need to happen to the local state to match
        the given desired state.

        :param Deployment desired_state: The intended configuration of all
            nodes.
        :param bytes hostname: The hostname of the node that this is running
            on.

        :return: A ``Deferred`` which fires with a ``StateChanges`` instance
            specifying which containers must be started and which must be
            stopped.
        """
        desired_node_applications = []
        for node in desired_state.nodes:
            if node.hostname == hostname:
                desired_node_applications = node.applications

        # XXX: This includes stopped units. See
        # https://github.com/ClusterHQ/flocker/issues/208
        d = self.discover_node_configuration()

        def find_differences(current_node_applications):
            current_state = set(current_node_applications)
            desired_state = set(desired_node_applications)
            return StateChanges(
                containers_to_start=desired_state.difference(current_state),
                containers_to_stop=current_state.difference(desired_state)
            )
        d.addCallback(find_differences)
        return d<|MERGE_RESOLUTION|>--- conflicted
+++ resolved
@@ -31,27 +31,22 @@
         :returns: A ``Deferred`` which fires with ``None`` when the application
            has started.
         """
-<<<<<<< HEAD
-        if application.links is not None:
-            gear_links = map(lambda link: link.ports,
-                             application.links)
-        else:
-            gear_links = None
-        return self._gear_client.add(application.name,
-                                     application.image.full_name,
-                                     ports=application.ports,
-                                     links=gear_links
-=======
         if application.ports is not None:
             port_maps = map(lambda p: PortMap(internal_port=p.internal_port,
                                               external_port=p.external_port),
                             application.ports)
         else:
             port_maps = []
+        if application.links is not None:
+            gear_links = map(lambda l: PortMap(internal_port=l.local_port,
+                                               external_port=l.remote_port),
+                             application.links)
+        else:
+            gear_links = None
         return self._gear_client.add(application.name,
                                      application.image.full_name,
                                      ports=port_maps,
->>>>>>> 64af1321
+                                     links=gear_links,
                                      )
 
     def stop_container(self, application):
