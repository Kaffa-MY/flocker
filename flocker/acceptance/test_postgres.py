--- conflicted
+++ resolved
@@ -142,13 +142,8 @@
         not another.
         """
         return self.cluster.assert_expected_deployment(self, {
-<<<<<<< HEAD
-            self.node_1.address: set([self.POSTGRES_APPLICATION]),
-            self.node_2.address: set([]),
-=======
-            self.node_1.reported_hostname: set([POSTGRES_APPLICATION]),
+            self.node_1.reported_hostname: set([self.POSTGRES_APPLICATION]),
             self.node_2.reported_hostname: set([]),
->>>>>>> 0095adf0
         })
 
     @require_moving_backend
@@ -160,13 +155,8 @@
             self, self.postgres_deployment_moved, self.postgres_application)
 
         return self.cluster.assert_expected_deployment(self, {
-<<<<<<< HEAD
-            self.node_1.address: set([]),
-            self.node_2.address: set([self.POSTGRES_APPLICATION]),
-=======
             self.node_1.reported_hostname: set([]),
-            self.node_2.reported_hostname: set([POSTGRES_APPLICATION]),
->>>>>>> 0095adf0
+            self.node_2.reported_hostname: set([self.POSTGRES_APPLICATION]),
         })
 
     def _get_postgres_connection(self, host, user, port, database=None):
