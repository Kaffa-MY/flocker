--- conflicted
+++ resolved
@@ -224,9 +224,6 @@
     return run('test `flocker-deploy --version` = {}'.format(quote(expected)))
 
 
-<<<<<<< HEAD
-def install_commands_yum(package_name, distribution, package_source, base_url):
-=======
 def wipe_yum_cache(repository):
     """
     Force yum to update the metadata for a particular repository.
@@ -242,9 +239,7 @@
     ])
 
 
-def install_commands_yum(package_name, distribution, package_source,
-                         base_url):
->>>>>>> 2832748f
+def install_commands_yum(package_name, distribution, package_source, base_url):
     """
     Install Flocker package on CentOS.
 
@@ -276,13 +271,8 @@
                 quote(repo_package_name),
                 get_repository_url(
                     distribution=distribution,
-<<<<<<< HEAD
                     flocker_version=flocker_version))),
         ]
-=======
-                    flocker_version=get_installable_version(version)))),
-    ]
->>>>>>> 2832748f
 
     if base_url is not None:
         repo = dedent(b"""\
