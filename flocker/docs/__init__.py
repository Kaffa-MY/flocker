--- conflicted
+++ resolved
@@ -3,30 +3,4 @@
 """
 Sphinx extensions for flocker.
 Components for Flocker documentation.
-<<<<<<< HEAD
-"""
-
-from ._version import (
-    get_doc_version,
-    get_installable_version,
-    get_pre_release,
-    is_pre_release,
-    is_release,
-    is_weekly_release,
-    target_release,
-    UnparseableVersion,
-)
-
-__all__ = [
-    'get_doc_version',
-    'get_installable_version',
-    'get_pre_release',
-    'is_pre_release',
-    'is_release',
-    'is_weekly_release',
-    'target_release',
-    'UnparseableVersion',
-]
-=======
-"""
->>>>>>> 1e5b50e4
+"""