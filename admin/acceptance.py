--- conflicted
+++ resolved
@@ -145,12 +145,12 @@
 ]
 
 
-@implementer(INodeRunner)
+@implementer(IClusterRunner)
 class ManagedRunner(object):
     """
-    An ``INodeRunner`` implementation that doesn't start or stop nodes but only
-    gives out access to nodes that are already running and managed by someone
-    else.
+    An ``IClusterRunner`` implementation that doesn't start or stop nodes but
+    only gives out access to nodes that are already running and managed by
+    someone else.
     """
     def __init__(self, node_addresses, distribution):
         self._nodes = list(
@@ -158,14 +158,14 @@
             for address in node_addresses
         )
 
-    def start_nodes(self, reactor):
+    def start_cluster(self, reactor):
         """
         Don't start any nodes.  Give back the addresses of the configured,
         already-started nodes.
         """
         return succeed(self._nodes[:])
 
-    def stop_nodes(self, reactor):
+    def stop_cluster(self, reactor):
         """
         Don't stop any nodes.
         """
@@ -221,10 +221,6 @@
 
         for node in self.NODE_ADDRESSES:
             yield remove_known_host(reactor, node)
-<<<<<<< HEAD
-        returnValue([
-            ManagedNode(address=address, distribution=self.distribution)
-=======
 
         certificates_path = FilePath(mkdtemp())
         print("Generating certificates in: {}".format(certificates_path.path))
@@ -232,10 +228,8 @@
             certificates_path,
             self.NODE_ADDRESSES[0],
             len(self.NODE_ADDRESSES))
-
         nodes = pvector(
             VagrantNode(address=address, distribution=self.distribution)
->>>>>>> 7bd44d58
             for address in self.NODE_ADDRESSES
         )
         cluster = Cluster(
@@ -722,18 +716,6 @@
                 ]),
             )
 
-<<<<<<< HEAD
-        control_node = nodes[0]
-        dataset_backend = options.dataset_backend()
-
-        yield perform(
-            make_dispatcher(reactor),
-            configure_cluster(control_node=control_node, agent_nodes=nodes,
-                              certificates=certificates,
-                              dataset_backend=dataset_backend))
-
-=======
->>>>>>> 7bd44d58
         result = yield run_tests(
             reactor=reactor,
             cluster=cluster,
