# Copyright Hybrid Logic Ltd.  See LICENSE file for details.
"""
Run the acceptance tests.
"""

import sys
import os
import yaml
from pipes import quote as shell_quote
from tempfile import mkdtemp

from zope.interface import Interface, implementer
from characteristic import attributes
from eliot import add_destination, write_failure
from pyrsistent import pvector

from twisted.internet.error import ProcessTerminated
from twisted.python.usage import Options, UsageError
from twisted.python.filepath import FilePath
from twisted.internet.defer import inlineCallbacks, returnValue, succeed
from twisted.python.reflect import prefixedMethodNames

from effect import parallel
from effect.twisted import perform

from admin.vagrant import vagrant_version
from flocker.common.version import make_rpm_version
from flocker.provision import PackageSource, Variants, CLOUD_PROVIDERS
import flocker
from flocker.provision._ssh import (
    run_remotely)
from flocker.provision._install import (
    ManagedNode,
    task_pull_docker_images,
    uninstall_flocker,
    install_flocker,
    configure_cluster,
    configure_zfs,
)
from flocker.provision._ca import Certificates
from flocker.provision._ssh._conch import make_dispatcher
from flocker.provision._common import Cluster
from flocker.acceptance.testtools import DatasetBackend

from .runner import run


def extend_environ(**kwargs):
    """
    Return a copy of ``os.environ`` with some additional environment variables
        added.

    :param **kwargs: The enviroment variables to add.
    :return dict: The new environment.
    """
    env = os.environ.copy()
    env.update(kwargs)
    return env


def remove_known_host(reactor, hostname):
    """
    Remove all keys belonging to hostname from a known_hosts file.

    :param reactor: Reactor to use.
    :param bytes hostname: Remove all keys belonging to this hostname from
        known_hosts.
    """
    return run(reactor, ['ssh-keygen', '-R', hostname])


def get_trial_environment(cluster):
    """
    Return a dictionary of environment varibles describing a cluster for
    accetpance testing.

    :param Cluster cluster: Description of the cluster to get environment
        variables for.
    """
    return {
        'FLOCKER_ACCEPTANCE_CONTROL_NODE': cluster.control_node.address,
        'FLOCKER_ACCEPTANCE_AGENT_NODES':
            ':'.join(node.address for node in cluster.agent_nodes),
        'FLOCKER_ACCEPTANCE_VOLUME_BACKEND': cluster.dataset_backend.name,
        'FLOCKER_ACCEPTANCE_API_CERTIFICATES_PATH':
            cluster.certificates_path.path,
    }


def run_tests(reactor, cluster, trial_args):
    """
    Run the acceptance tests.

    :param Cluster cluster: The cluster to run acceptance tests against.
    :param list trial_args: Arguments to pass to trial. If not
        provided, defaults to ``['flocker.acceptance']``.

    :return int: The exit-code of trial.
    """
    if not trial_args:
        trial_args = ['--rterrors', 'flocker.acceptance']

    def check_result(f):
        f.trap(ProcessTerminated)
        if f.value.exitCode is not None:
            return f.value.exitCode
        else:
            return f

    return run(
        reactor,
        ['trial'] + list(trial_args),
        env=extend_environ(
            **get_trial_environment(cluster)
        )).addCallbacks(
            callback=lambda _: 0,
            errback=check_result,
            )


class IClusterRunner(Interface):
    """
    Interface for starting and stopping a cluster for acceptance testing.
    """

    def start_cluster(reactor):
        """
        Start cluster for running acceptance tests.

        :param reactor: Reactor to use.
        :return Deferred: Deferred which fires with a cluster to run
            tests against.
        """

    def stop_cluster(reactor):
        """
        Stop the cluster started by `start_cluster`.

        :param reactor: Reactor to use.
        :return Deferred: Deferred which fires when the cluster has been
            stopped.
        """


RUNNER_ATTRIBUTES = [
    # Name of the distribution the nodes run - eg "ubuntu-14.04"
    'distribution',

    'top_level', 'config', 'package_source', 'variants',

    # DatasetBackend named constant of the dataset backend the nodes use - eg
    # DatasetBackend.zfs
    'dataset_backend',

    # dict giving configuration for the dataset backend the nodes use - eg
    # {"pool": "flocker"}
    'dataset_backend_configuration',
]


@implementer(IClusterRunner)
class ManagedRunner(object):
    """
    An ``IClusterRunner`` implementation that doesn't start or stop nodes but
    only gives out access to nodes that are already running and managed by
    someone else.

    :ivar pvector _nodes: The ``ManagedNode`` instances representing the nodes
        that are already running that this object will pretend to start and
        stop.
    :ivar PackageSource package_source: The version of the software this object
        will install on the nodes when it "starts" them.
    :ivar NamedConstant dataset_backend: The ``DatasetBackend`` constant
        representing the dataset backend that the nodes will be configured to
        use when they are "started".
    :ivar dict dataset_backend_configuration: The backend-specific
        configuration the nodes will be given for their dataset backend.
    """
    def __init__(self, node_addresses, package_source, distribution,
                 dataset_backend, dataset_backend_configuration):
        self._nodes = pvector(
            ManagedNode(address=address, distribution=distribution)
            for address in node_addresses
        )
        self.package_source = package_source
        self.dataset_backend = dataset_backend
        self.dataset_backend_configuration = dataset_backend_configuration

    def _upgrade_flocker(self, reactor, nodes, package_source):
        """
        Put the version of Flocker indicated by ``package_source`` onto all of
        the given nodes.

        This takes a primitive approach of uninstalling the software and then
        installing the new version instead of trying to take advantage of any
        OS-level package upgrade support.  Because it's easier.  The package
        removal step is allowed to fail in case the package is not installed
        yet (other failures are not differentiated).  The only action taken on
        failure is that the failure is logged.

        :param pvector nodes: The ``ManagedNode``\ s on which to upgrade the
            software.
        :param PackageSource package_source: The version of the software to
            which to upgrade.

        :return: A ``Deferred`` that fires when the software has been upgraded.
        """
        dispatcher = make_dispatcher(reactor)

        uninstalling = perform(dispatcher, uninstall_flocker(nodes))
        uninstalling.addErrback(write_failure, logger=None)

        def install(ignored):
            return perform(
                dispatcher,
                install_flocker(nodes, package_source),
            )
        installing = uninstalling.addCallback(install)
        return installing

    def start_cluster(self, reactor):
        """
        Don't start any nodes.  Give back the addresses of the configured,
        already-started nodes.
        """
        if self.package_source is not None:
            upgrading = self._upgrade_flocker(
                reactor, self._nodes, self.package_source
            )
        else:
            upgrading = succeed(None)

        def configure(ignored):
            return configured_cluster_for_nodes(
                reactor,
                generate_certificates(self._nodes),
                self._nodes,
                self.dataset_backend,
                self.dataset_backend_configuration,
            )
        configuring = upgrading.addCallback(configure)
        return configuring

    def stop_cluster(self, reactor):
        """
        Don't stop any nodes.
        """
        return succeed(None)


def generate_certificates(nodes):
    """
    Generate a new set of certificates for the given nodes.

    :return: A ``Certificates`` instance referring to the newly generated
        certificates.
    """
    certificates_path = FilePath(mkdtemp())
    print("Generating certificates in: {}".format(certificates_path.path))
    certificates = Certificates.generate(
        certificates_path,
        nodes[0].address,
        len(nodes)
    )
    return certificates


def configured_cluster_for_nodes(
    reactor, certificates, nodes, dataset_backend,
    dataset_backend_configuration
):
    """
    Get a ``Cluster`` with Flocker services running on the right nodes.

    Generate new certificates for the services.

    :param reactor: The reactor.
    :param Certificates certificates: The certificates to install on the cluster.
    :param nodes: The ``ManagedNode``s on which to operate.
    :param NamedConstant dataset_backend: The ``DatasetBackend`` constant
        representing the dataset backend that the nodes will be configured to
        use when they are "started".
    :param dict dataset_backend_configuration: The backend-specific
        configuration the nodes will be given for their dataset backend.

    :returns: A ``Deferred`` which fires with ``Cluster`` when it is
        configured.
    """
    cluster = Cluster(
        all_nodes=pvector(nodes),
        control_node=nodes[0],
        agent_nodes=nodes,
        dataset_backend=dataset_backend,
        certificates=certificates
    )

    configuring = perform(
        make_dispatcher(reactor),
        configure_cluster(cluster, dataset_backend_configuration)
    )
    configuring.addCallback(lambda ignored: cluster)
    return configuring


@implementer(IClusterRunner)
@attributes(RUNNER_ATTRIBUTES, apply_immutable=True)
class VagrantRunner(object):
    """
    Start and stop vagrant cluster for acceptance testing.

    :cvar list NODE_ADDRESSES: List of address of vagrant nodes created.
    """
    # TODO: This should acquire the vagrant image automatically,
    # rather than assuming it is available.
    # https://clusterhq.atlassian.net/browse/FLOC-1163

    NODE_ADDRESSES = ["172.16.255.250", "172.16.255.251"]

    def __init__(self):
        self.vagrant_path = self.top_level.descendant([
            'admin', 'vagrant-acceptance-targets', self.distribution,
        ])
        self.certificates_path = self.top_level.descendant([
            'vagrant', 'tutorial', 'credentials'])
        if not self.vagrant_path.exists():
            raise UsageError("Distribution not found: %s."
                             % (self.distribution,))

        if self.variants:
            raise UsageError("Variants unsupported on vagrant.")

    @inlineCallbacks
    def start_cluster(self, reactor):
        # Destroy the box to begin, so that we are guaranteed
        # a clean build.
        yield run(
            reactor,
            ['vagrant', 'destroy', '-f'],
            path=self.vagrant_path.path)

        if self.package_source.version:
            env = extend_environ(
                FLOCKER_BOX_VERSION=vagrant_version(
                    self.package_source.version))
        else:
            env = os.environ
        # Boot the VMs
        yield run(
            reactor,
            ['vagrant', 'up'],
            path=self.vagrant_path.path,
            env=env)

        for node in self.NODE_ADDRESSES:
            yield remove_known_host(reactor, node)

        nodes = pvector(
            ManagedNode(address=address, distribution=self.distribution)
            for address in self.NODE_ADDRESSES
        )

        cluster = yield configured_cluster_for_nodes(
            reactor,
            Certificates(self.certificates_path),
            nodes,
            self.dataset_backend,
            self.dataset_backend_configuration,
        )

        returnValue(cluster)

    def stop_cluster(self, reactor):
        return run(
            reactor,
            ['vagrant', 'destroy', '-f'],
            path=self.vagrant_path.path)


@attributes(RUNNER_ATTRIBUTES + [
    'provisioner',
], apply_immutable=True)
class LibcloudRunner(object):
    """
    Start and stop cloud cluster for acceptance testing.

    :ivar LibcloudProvioner provisioner: The provisioner to use to create the
        nodes.
    :ivar DatasetBackend dataset_backend: The volume backend the nodes are
        configured with.
    """

    def __init__(self):
        self.nodes = []

        self.metadata = self.config.get('metadata', {})
        try:
            creator = self.metadata['creator']
        except KeyError:
            raise UsageError("Must specify creator metadata.")

        if not creator.isalnum():
            raise UsageError(
                "Creator must be alphanumeric. Found {!r}".format(creator)
            )
        self.creator = creator

    @inlineCallbacks
    def start_cluster(self, reactor):
        """
        Provision cloud cluster for acceptance tests.

        :return Cluster: The cluster to connect to for acceptance tests.
        """
        metadata = {
            'purpose': 'acceptance-testing',
            'distribution': self.distribution,
        }
        metadata.update(self.metadata)

        for index in range(2):
            name = "acceptance-test-%s-%d" % (self.creator, index)
            try:
                print "Creating node %d: %s" % (index, name)
                node = self.provisioner.create_node(
                    name=name,
                    distribution=self.distribution,
                    metadata=metadata,
                )
            except:
                print "Error creating node %d: %s" % (index, name)
                print "It may have leaked into the cloud."
                raise

            yield remove_known_host(reactor, node.address)
            self.nodes.append(node)
            del node

        commands = parallel([
            node.provision(package_source=self.package_source,
                           variants=self.variants)
            for node in self.nodes
        ])
        if self.dataset_backend == DatasetBackend.zfs:
            zfs_commands = parallel([
                configure_zfs(node, variants=self.variants)
                for node in self.nodes
            ])
            commands = commands.on(success=lambda _: zfs_commands)

<<<<<<< HEAD
        certificates_path = FilePath(mkdtemp())
        print("Generating certificates in: {}".format(certificates_path.path))
        certificates = Certificates.generate(
            certificates_path,
            self.nodes[0].address,
            len(self.nodes))

        cluster = Cluster(
            all_nodes=pvector(self.nodes),
            control_node=self.nodes[0],
            agent_nodes=pvector(self.nodes),
            dataset_backend=self.dataset_backend,
            certificates_path=certificates_path,
            certificates=certificates)

        commands = commands.on(success=lambda _: configure_cluster(cluster))

=======
>>>>>>> eb7771e2
        yield perform(make_dispatcher(reactor), commands)

        cluster = yield configured_cluster_for_nodes(
            reactor,
            generate_certificates(self.nodes),
            self.nodes,
            self.dataset_backend,
            self.dataset_backend_configuration,
        )

        returnValue(cluster)

    def stop_cluster(self, reactor):
        """
        Deprovision the cluster provisioned by ``start_cluster``.
        """
        for node in self.nodes:
            try:
                print "Destroying %s" % (node.name,)
                node.destroy()
            except Exception as e:
                print "Failed to destroy %s: %s" % (node.name, e)


DISTRIBUTIONS = ('centos-7', 'fedora-20', 'ubuntu-14.04')


class RunOptions(Options):
    description = "Run the acceptance tests."

    optParameters = [
        ['distribution', None, None,
         'The target distribution. '
         'One of {}.'.format(', '.join(DISTRIBUTIONS))],
        ['provider', None, 'vagrant',
         'The compute-resource provider to test against. '
         'One of {}.'],
        ['dataset-backend', None, 'zfs',
         'The dataset backend to test against. '
         'One of {}'.format(', '.join(backend.name for backend
                                      in DatasetBackend.iterconstants()))],
        ['config-file', None, None,
         'Configuration for compute-resource providers and dataset backends.'],
        ['branch', None, None, 'Branch to grab packages from'],
        ['flocker-version', None, flocker.__version__,
         'Version of flocker to install'],
        ['build-server', None, 'http://build.clusterhq.com/',
         'Base URL of build server for package downloads'],
    ]

    optFlags = [
        ["keep", "k", "Keep VMs around, if the tests fail."],
        ["no-pull", None,
         "Do not pull any Docker images when provisioning nodes."],
    ]

    synopsis = ('Usage: run-acceptance-tests --distribution <distribution> '
                '[--provider <provider>] [<test-cases>]')

    def __init__(self, top_level):
        """
        :param FilePath top_level: The top-level of the flocker repository.
        """
        Options.__init__(self)
        self.docs['provider'] = self.docs['provider'].format(
            self._get_provider_names()
        )
        self.top_level = top_level
        self['variants'] = []

    def _get_provider_names(self):
        """
        Find the names of all supported "providers" (eg Vagrant, Rackspace).

        :return: A ``list`` of ``str`` giving all such names.
        """
        return prefixedMethodNames(self.__class__, "_runner_")

    def opt_variant(self, arg):
        """
        Specify a variant of the provisioning to run.

        Supported variants: distro-testing, docker-head, zfs-testing.
        """
        self['variants'].append(Variants.lookupByValue(arg))

    def parseArgs(self, *trial_args):
        self['trial-args'] = trial_args

    def dataset_backend_configuration(self):
        """
        Get the configuration corresponding to storage driver chosen by the
        command line options.
        """
        return self['config']['storage-drivers'][self['dataset-backend']]

    def dataset_backend(self):
        """
        Get the storage driver the acceptance testing nodes will use.

        :return: A constant from ``DatasetBackend`` matching the name of the
            backend chosen by the command-line options.
        """
        configuration = self.dataset_backend_configuration()
        # Avoid requiring repetition of the backend name when it is the same as
        # the name of the configuration section.  But allow it so that there
        # can be "great-openstack-provider" and "better-openstack-provider"
        # sections side-by-side that both use "openstack" backend but configure
        # it slightly differently.
        dataset_backend_name = configuration.get(
            "backend", self["dataset-backend"]
        )
        try:
            return DatasetBackend.lookupByName(dataset_backend_name)
        except ValueError:
            raise UsageError(
                "Unknown dataset backend: {}".format(
                    dataset_backend_name
                )
            )

    def postOptions(self):
        if self['distribution'] is None:
            raise UsageError("Distribution required.")

        if self['config-file'] is not None:
            config_file = FilePath(self['config-file'])
            self['config'] = yaml.safe_load(config_file.getContent())
        else:
            self['config'] = {}

        provider = self['provider'].lower()
        provider_config = self['config'].get(provider, {})

        if self['flocker-version']:
            rpm_version = make_rpm_version(self['flocker-version'])
            os_version = "%s-%s" % (rpm_version.version, rpm_version.release)
            if os_version.endswith('.dirty'):
                os_version = os_version[:-len('.dirty')]
        else:
            os_version = None

        package_source = PackageSource(
            version=self['flocker-version'],
            os_version=os_version,
            branch=self['branch'],
            build_server=self['build-server'],
        )
        try:
            get_runner = getattr(self, "_runner_" + provider.upper())
        except AttributeError:
            raise UsageError(
                "Provider {!r} not supported. Available providers: {}".format(
                    provider, ', '.join(
                        name.lower() for name in self._get_provider_names()
                    )
                )
            )
        else:
            self.runner = get_runner(
                package_source=package_source,
                dataset_backend=self.dataset_backend(),
                provider_config=provider_config,
            )

    def _provider_config_missing(self, provider):
        """
        :param str provider: The name of the missing provider.
        :raise: ``UsageError`` indicating which provider configuration was
                missing.
        """
        raise UsageError(
            "Configuration file must include a "
            "{!r} config stanza.".format(provider)
        )

    def _runner_VAGRANT(self, package_source,
                        dataset_backend, provider_config):
        """
        :param PackageSource package_source: The source of omnibus packages.
        :param DatasetBackend dataset_backend: A ``DatasetBackend`` constant.
        :param provider_config: The ``vagrant`` section of the acceptance
            testing configuration file.  Since the Vagrant runner accepts no
            configuration, this is ignored.
        :returns: ``VagrantRunner``
        """
        return VagrantRunner(
            config=self['config'],
            top_level=self.top_level,
            distribution=self['distribution'],
            package_source=package_source,
            variants=self['variants'],
            dataset_backend=dataset_backend,
            dataset_backend_configuration=self.dataset_backend_configuration()
        )

    def _runner_MANAGED(self, package_source, dataset_backend,
                        provider_config):
        """
        :param PackageSource package_source: The source of omnibus packages.
        :param DatasetBackend dataset_backend: A ``DatasetBackend`` constant.
        :param provider_config: The ``managed`` section of the acceptance
            testing configuration file.  The section of the configuration
            file should look something like:

                managed:
                  addresses:
                    - "172.16.255.240"
                    - "172.16.255.241"
                  distribution: "centos-7"
        :returns: ``ManagedRunner``.
        """
        if provider_config is None:
            self._provider_config_missing("managed")

        if not provider_config.get("upgrade"):
            package_source = None

        return ManagedRunner(
            node_addresses=provider_config['addresses'],
            package_source=package_source,
            # TODO LATER Might be nice if this were part of
            # provider_config. See FLOC-2078.
            distribution=self['distribution'],
            dataset_backend=dataset_backend,
            dataset_backend_configuration=self.dataset_backend_configuration(),
        )

    def _libcloud_runner(self, package_source, dataset_backend,
                         provider, provider_config):
        """
        Run some nodes using ``libcloud``.

        :param PackageSource package_source: The source of omnibus packages.
        :param DatasetBackend dataset_backend: A ``DatasetBackend`` constant.
        :param provider: The name of the cloud provider of nodes for the tests.
        :param provider_config: The ``managed`` section of the acceptance
        :returns: ``LibcloudRunner``.
        """
        if provider_config is None:
            self._provider_config_missing(provider)

        provisioner = CLOUD_PROVIDERS[provider](**provider_config)
        return LibcloudRunner(
            config=self['config'],
            top_level=self.top_level,
            distribution=self['distribution'],
            package_source=package_source,
            provisioner=provisioner,
            dataset_backend=dataset_backend,
            dataset_backend_configuration=self.dataset_backend_configuration(),
            variants=self['variants'],
        )

    def _runner_RACKSPACE(self, package_source, dataset_backend,
                          provider_config):
        """
        :param PackageSource package_source: The source of omnibus packages.
        :param DatasetBackend dataset_backend: A ``DatasetBackend`` constant.
        :param provider_config: The ``rackspace`` section of the acceptance
            testing configuration file.  The section of the configuration
            file should look something like:

               rackspace:
                 region: <rackspace region, e.g. "iad">
                 username: <rackspace username>
                 key: <access key>
                 keyname: <ssh-key-name>

        :see: :ref:`acceptance-testing-rackspace-config`
        """
        return self._libcloud_runner(
            package_source, dataset_backend, "rackspace", provider_config
        )

    def _runner_AWS(self, package_source, dataset_backend,
                    provider_config):
        """
        :param PackageSource package_source: The source of omnibus packages.
        :param DatasetBackend dataset_backend: A ``DatasetBackend`` constant.
        :param provider_config: The ``aws`` section of the acceptance testing
            configuration file.  The section of the configuration file should
            look something like:

               aws:
                 region: <aws region, e.g. "us-west-2">
                 access_key: <aws access key>
                 secret_access_token: <aws secret access token>
                 keyname: <ssh-key-name>
                 security_groups: ["<permissive security group>"]

        :see: :ref:`acceptance-testing-aws-config`
        """
        return self._libcloud_runner(
            package_source, dataset_backend, "aws", provider_config
        )

MESSAGE_FORMATS = {
    "flocker.provision.ssh:run":
        "[%(username)s@%(address)s]: Running %(command)s\n",
    "flocker.provision.ssh:run:output":
        "[%(username)s@%(address)s]: %(line)s\n",
    "admin.runner:run:output":
        "%(line)s\n",
}
ACTION_START_FORMATS = {
    "admin.runner:run":
        "Running %(command)s\n",
}


def eliot_output(message):
    """
    Write pretty versions of eliot log messages to stdout.
    """
    message_type = message.get('message_type')
    action_type = message.get('action_type')
    action_status = message.get('action_status')

    format = ''
    if message_type is not None:
        format = MESSAGE_FORMATS.get(message_type, '')
    elif action_type is not None:
        if action_status == 'started':
            format = ACTION_START_FORMATS.get('action_type', '')
        # We don't consider other status, since we
        # have no meaningful messages to write.
    sys.stdout.write(format % message)
    sys.stdout.flush()


def capture_journal(reactor, host, output_file):
    """
    SSH into given machine and capture relevant logs, writing them to
    output file.

    :param reactor: The reactor.
    :param bytes host: Machine to SSH into.
    :param file output_file: File to write to.
    """
    ran = run(reactor, [
        b"ssh",
        b"-C",  # compress traffic
        b"-q",  # suppress warnings
        b"-l", 'root',
        # We're ok with unknown hosts.
        b"-o", b"StrictHostKeyChecking=no",
        # The tests hang if ControlMaster is set, since OpenSSH won't
        # ever close the connection to the test server.
        b"-o", b"ControlMaster=no",
        # Some systems (notably Ubuntu) enable GSSAPI authentication which
        # involves a slow DNS operation before failing and moving on to a
        # working mechanism.  The expectation is that key-based auth will
        # be in use so just jump straight to that.
        b"-o", b"PreferredAuthentications=publickey",
        host,
        ' '.join(map(shell_quote, [
            b'journalctl',
            b'--lines', b'0',
            b'--follow',
            # Only bother with units we care about:
            b'-u', b'docker',
            b'-u', b'flocker-control',
            b'-u', b'flocker-dataset-agent',
            b'-u', b'flocker-container-agent',
        ])),
    ], handle_line=lambda line: output_file.write(line + b'\n'))
    ran.addErrback(write_failure, logger=None)


@inlineCallbacks
def main(reactor, args, base_path, top_level):
    """
    :param reactor: Reactor to use.
    :param list args: The arguments passed to the script.
    :param FilePath base_path: The executable being run.
    :param FilePath top_level: The top-level of the flocker repository.
    """
    options = RunOptions(top_level=top_level)

    add_destination(eliot_output)
    try:
        options.parseOptions(args)
    except UsageError as e:
        sys.stderr.write("%s: %s\n" % (base_path.basename(), e))
        raise SystemExit(1)

    runner = options.runner

    from flocker.common.script import eliot_logging_service
    log_file = open("%s.log" % base_path.basename(), "a")
    log_writer = eliot_logging_service(
        log_file=log_file,
        reactor=reactor,
        capture_stdout=False)
    log_writer.startService()
    reactor.addSystemEventTrigger(
        'before', 'shutdown', log_writer.stopService)

    cluster = None
    try:
        cluster = yield runner.start_cluster(reactor)

        if options['distribution'] in ('fedora-20', 'centos-7'):
            remote_logs_file = open("remote_logs.log", "a")
            for node in cluster.all_nodes:
                capture_journal(reactor, node.address, remote_logs_file)

        if not options["no-pull"]:
            yield perform(
                make_dispatcher(reactor),
                parallel([
                    run_remotely(
                        username='root',
                        address=node.address,
                        commands=task_pull_docker_images()
                    ) for node in cluster.agent_nodes
                ]),
            )

        result = yield run_tests(
            reactor=reactor,
            cluster=cluster,
            trial_args=options['trial-args'])
    except:
        result = 1
        raise
    finally:
        # Unless the tests failed, and the user asked to keep the nodes, we
        # delete them.
        if not options['keep']:
            runner.stop_cluster(reactor)
        else:
            print "--keep specified, not destroying nodes."
            if cluster is None:
                print ("Didn't finish creating the cluster.")
            else:
                print ("To run acceptance tests against these nodes, "
                       "set the following environment variables: ")

                environment_variables = get_trial_environment(cluster)

                for environment_variable in environment_variables:
                    print "export {name}={value};".format(
                        name=environment_variable,
                        value=environment_variables[environment_variable],
                    )

    raise SystemExit(result)<|MERGE_RESOLUTION|>--- conflicted
+++ resolved
@@ -447,26 +447,6 @@
             ])
             commands = commands.on(success=lambda _: zfs_commands)
 
-<<<<<<< HEAD
-        certificates_path = FilePath(mkdtemp())
-        print("Generating certificates in: {}".format(certificates_path.path))
-        certificates = Certificates.generate(
-            certificates_path,
-            self.nodes[0].address,
-            len(self.nodes))
-
-        cluster = Cluster(
-            all_nodes=pvector(self.nodes),
-            control_node=self.nodes[0],
-            agent_nodes=pvector(self.nodes),
-            dataset_backend=self.dataset_backend,
-            certificates_path=certificates_path,
-            certificates=certificates)
-
-        commands = commands.on(success=lambda _: configure_cluster(cluster))
-
-=======
->>>>>>> eb7771e2
         yield perform(make_dispatcher(reactor), commands)
 
         cluster = yield configured_cluster_for_nodes(
