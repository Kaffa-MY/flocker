--- conflicted
+++ resolved
@@ -522,11 +522,7 @@
     log_writer = eliot_logging_service(
         log_file=log_file,
         reactor=reactor,
-<<<<<<< HEAD
-        set_stdout=False)
-=======
         capture_stdout=False)
->>>>>>> 966a0807
     log_writer.startService()
     reactor.addSystemEventTrigger(
         'before', 'shutdown', log_writer.stopService)
