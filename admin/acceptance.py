# Copyright Hybrid Logic Ltd.  See LICENSE file for details.
"""
Run the acceptance tests.
"""

import sys
import os
import yaml

from zope.interface import Interface, implementer
from characteristic import attributes
from twisted.internet.error import ProcessTerminated
from twisted.python.usage import Options, UsageError
from twisted.python.filepath import FilePath
from twisted.internet.defer import inlineCallbacks, returnValue

from admin.vagrant import vagrant_version
from flocker.common.version import make_rpm_version
from flocker.provision import PackageSource, Variants, CLOUD_PROVIDERS
import flocker
from flocker.provision._ssh import (
    run_remotely)
from flocker.provision._install import (
    task_pull_docker_images,
    configure_cluster,
)
from flocker.provision._libcloud import INode

from flocker.provision._ssh._fabric import dispatcher
from flocker.provision._effect import sequence
from effect import sync_perform as perform

from .runner import run


def extend_environ(**kwargs):
    """
    Return a copy of ``os.environ`` with some additional environment variables
        added.

    :param **kwargs: The enviroment variables to add.
    :return dict: The new environment.
    """
    env = os.environ.copy()
    env.update(kwargs)
    return env


def remove_known_host(reactor, hostname):
    """
    Remove all keys belonging to hostname from a known_hosts file.

    :param reactor: Reactor to use.
    :param bytes hostname: Remove all keys belonging to this hostname from
        known_hosts.
    """
    return run(reactor, ['ssh-keygen', '-R', hostname])


def run_tests(reactor, nodes, control_node, agent_nodes, trial_args):
    """
    Run the acceptance tests.

    :param list nodes: The list of nodes to run the acceptance tests against.
    :param bytes control_node: The address of the control node to run API
        acceptance tests against.
    :param list agent_nodes: The list of nodes running flocker agent, to run
        API acceptance tests against.
    :param list trial_args: Arguments to pass to trial. If not
        provided, defaults to ``['flocker.acceptance']``.

    :return int: The exit-code of trial.
    """
    if not trial_args:
        trial_args = ['flocker.acceptance']

    def check_result(f):
        f.trap(ProcessTerminated)
        if f.value.exitCode is not None:
            return f.value.exitCode
        else:
            return f

    return run(
        reactor,
        ['trial'] + list(trial_args),
        env=extend_environ(
            FLOCKER_ACCEPTANCE_NODES=':'.join(nodes),
            FLOCKER_ACCEPTANCE_CONTROL_NODE=control_node,
            FLOCKER_ACCEPTANCE_AGENT_NODES=':'.join(agent_nodes),
        )).addCallbacks(
            callback=lambda _: 0,
            errback=check_result,
            )


class INodeRunner(Interface):
    """
    Interface for starting and stopping nodes for acceptance testing.
    """

    def start_nodes(reactor):
        """
        Start nodes for running acceptance tests.

<<<<<<< HEAD
        :return list: List of INode's to run tests against.
=======
        :param reactor: Reactor to use.
        :return Deferred: Deferred which fires with a list of nodes to run
            tests against.
>>>>>>> e7dee752
        """

    def stop_nodes(reactor):
        """
        Stop the nodes started by `start_nodes`.

        :param reactor: Reactor to use.
        :return Deferred: Deferred which fires when the nodes have been
            stopped.
        """


RUNNER_ATTRIBUTES = [
    'distribution', 'top_level', 'config', 'package_source', 'variants'
]


@implementer(INode)
@attributes('address', 'distribution', apply_immutable=True)
class VagrantNode(object):
    """
    Node run using VagrantRunner
    """


@implementer(INodeRunner)
@attributes(RUNNER_ATTRIBUTES, apply_immutable=True)
class VagrantRunner(object):
    """
    Start and stop vagrant nodes for acceptance testing.

    :cvar list NODE_ADDRESSES: List of address of vagrant nodes created.
    """
    # TODO: This should acquire the vagrant image automatically,
    # rather than assuming it is available.
    # https://clusterhq.atlassian.net/browse/FLOC-1163

    NODE_ADDRESSES = ["172.16.255.240", "172.16.255.241"]

    def __init__(self):
        self.vagrant_path = self.top_level.descendant([
            'admin', 'vagrant-acceptance-targets', self.distribution,
        ])
        if not self.vagrant_path.exists():
            raise UsageError("Distribution not found: %s."
                             % (self.distribution,))

        if self.variants:
            raise UsageError("Unsupored varianta: %s."
                             % (', '.join(self.variants),))

    @inlineCallbacks
    def start_nodes(self, reactor):
        # Destroy the box to begin, so that we are guaranteed
        # a clean build.
        yield run(
            reactor,
            ['vagrant', 'destroy', '-f'],
            path=self.vagrant_path.path)

        box_version = vagrant_version(self.package_source.version)
        # Boot the VMs
        yield run(
            reactor,
            ['vagrant', 'up'],
            path=self.vagrant_path.path,
            env=extend_environ(FLOCKER_BOX_VERSION=box_version))

        for node in self.NODE_ADDRESSES:
            yield remove_known_host(reactor, node)
            yield perform(
                dispatcher,
                run_remotely(
                    username='root',
                    address=node,
                    commands=task_pull_docker_images()
                ),
            )
<<<<<<< HEAD
        return [
            VagrantNode(address=address, distribution=self.distribution)
            for address in self.NODE_ADDRESSES
            ]
=======
>>>>>>> e7dee752

        returnValue(self.NODE_ADDRESSES)

    def stop_nodes(self, reactor):
        return run(
            reactor,
            ['vagrant', 'destroy', '-f'],
            path=self.vagrant_path.path)


@attributes(RUNNER_ATTRIBUTES + [
    'provisioner'
], apply_immutable=True)
class LibcloudRunner(object):
    """
    Run the tests against rackspace nodes.
    """
    def __init__(self):
        self.nodes = []

        self.metadata = self.config.get('metadata', {})
        try:
            creator = self.metadata['creator']
        except KeyError:
            raise UsageError("Must specify creator metadata.")

        if not creator.isalnum():
            raise UsageError(
                "Creator must be alphanumeric. Found {!r}".format(creator)
            )
        self.creator = creator

    @inlineCallbacks
    def start_nodes(self, reactor):
        """
        Provision cloud nodes for acceptance tests.

        :return list: List of addresses of nodes to connect to, for acceptance
            tests.
        """
        metadata = {
            'purpose': 'acceptance-testing',
            'distribution': self.distribution,
        }
        metadata.update(self.metadata)

        for index in range(2):
            name = "acceptance-test-%s-%d" % (self.creator, index)
            try:
                print "Creating node %d: %s" % (index, name)
                node = self.provisioner.create_node(
                    name=name,
                    distribution=self.distribution,
                    metadata=metadata,
                )
            except:
                print "Error creating node %d: %s" % (index, name)
                print "It may have leaked into the cloud."
                raise

            yield remove_known_host(reactor, node.address)
            self.nodes.append(node)
            del node

        commands = sequence([
            node.provision(package_source=self.package_source,
                           variants=self.variants)
            for node in self.nodes
        ])
        yield perform(dispatcher, commands)

<<<<<<< HEAD
        return self.nodes
=======
        returnValue([node.address for node in self.nodes])
>>>>>>> e7dee752

    def stop_nodes(self, reactor):
        """
        Deprovision the nodes provisioned by ``start_nodes``.
        """
        for node in self.nodes:
            try:
                print "Destroying %s" % (node.name,)
                node.destroy()
            except Exception as e:
                print "Failed to destroy %s: %s" % (node.name, e)


DISTRIBUTIONS = ('centos-7', 'fedora-20', 'ubuntu-14.04')
PROVIDERS = tuple(sorted(['vagrant'] + CLOUD_PROVIDERS.keys()))


class RunOptions(Options):
    description = "Run the acceptance tests."

    optParameters = [
        ['distribution', None, None,
         'The target distribution. '
         'One of {}.'.format(', '.join(DISTRIBUTIONS))],
        ['provider', None, 'vagrant',
         'The target provider to test against. '
         'One of {}.'.format(', '.join(PROVIDERS))],
        ['config-file', None, None,
         'Configuration for providers.'],
        ['branch', None, None, 'Branch to grab packages from'],
        ['flocker-version', None, flocker.__version__,
         'Version of flocker to install'],
        ['flocker-version', None, flocker.__version__,
         'Version of flocker to install'],
        ['build-server', None, 'http://build.clusterhq.com/',
         'Base URL of build server for package downloads'],
    ]

    optFlags = [
        ["keep", "k", "Keep VMs around, if the tests fail."],
    ]

    synopsis = ('Usage: run-acceptance-tests --distribution <distribution> '
                '[--provider <provider>] [<test-cases>]')

    def __init__(self, top_level):
        """
        :param FilePath top_level: The top-level of the flocker repository.
        """
        Options.__init__(self)
        self.top_level = top_level
        self['variants'] = []

    def opt_variant(self, arg):
        """
        Specify a variant of the provisioning to run.

        Supported variants: distro-testing, docker-head, zfs-testing.
        """
        self['variants'].append(Variants.lookupByValue(arg))

    def parseArgs(self, *trial_args):
        self['trial-args'] = trial_args

    def postOptions(self):
        if self['distribution'] is None:
            raise UsageError("Distribution required.")

        if self['config-file'] is not None:
            config_file = FilePath(self['config-file'])
            self['config'] = yaml.safe_load(config_file.getContent())
        else:
            self['config'] = {}

        if self['flocker-version']:
            rpm_version = make_rpm_version(self['flocker-version'])
            os_version = "%s-%s" % (rpm_version.version, rpm_version.release)
            if os_version.endswith('.dirty'):
                os_version = os_version[:-len('.dirty')]
        else:
            os_version = None

        package_source = PackageSource(
            version=self['flocker-version'],
            os_version=os_version,
            branch=self['branch'],
            build_server=self['build-server'],
        )

        if self['provider'] not in PROVIDERS:
            raise UsageError(
                "Provider %r not supported. Available providers: %s"
                % (self['provider'], ', '.join(PROVIDERS)))

        if self['provider'] in CLOUD_PROVIDERS:
            # Configuration must include credentials etc for cloud providers.
            try:
                provider_config = self['config'][self['provider']]
            except KeyError:
                raise UsageError(
                    "Configuration file must include a "
                    "{!r} config stanza.".format(self['provider'])
                )

            provisioner = CLOUD_PROVIDERS[self['provider']](**provider_config)

            self.runner = LibcloudRunner(
                config=self['config'],
                top_level=self.top_level,
                distribution=self['distribution'],
                package_source=package_source,
                provisioner=provisioner,
                variants=self['variants'],
            )
        else:
            self.runner = VagrantRunner(
                config=self['config'],
                top_level=self.top_level,
                distribution=self['distribution'],
                package_source=package_source,
                variants=self['variants'],
            )


@inlineCallbacks
def main(reactor, args, base_path, top_level):
    """
    :param reactor: Reactor to use.
    :param list args: The arguments passed to the script.
    :param FilePath base_path: The executable being run.
    :param FilePath top_level: The top-level of the flocker repository.
    """
    options = RunOptions(top_level=top_level)

    try:
        options.parseOptions(args)
    except UsageError as e:
        sys.stderr.write("%s: %s\n" % (base_path.basename(), e))
        raise SystemExit(1)

    runner = options.runner

    try:
        nodes = yield runner.start_nodes(reactor)
        yield perform(
            dispatcher,
            configure_cluster(control_node=nodes[0], agent_nodes=nodes))
        result = yield run_tests(
            reactor=reactor,
            nodes=nodes,
            control_node=nodes[0], agent_nodes=nodes,
            trial_args=options['trial-args'])
    except:
        result = 1
        raise
    finally:
        # Unless the tests failed, and the user asked to keep the nodes, we
        # delete them.
        if not (result != 0 and options['keep']):
            runner.stop_nodes(reactor)
        elif options['keep']:
            print "--keep specified, not destroying nodes."
    raise SystemExit(result)<|MERGE_RESOLUTION|>--- conflicted
+++ resolved
@@ -103,13 +103,9 @@
         """
         Start nodes for running acceptance tests.
 
-<<<<<<< HEAD
-        :return list: List of INode's to run tests against.
-=======
         :param reactor: Reactor to use.
         :return Deferred: Deferred which fires with a list of nodes to run
             tests against.
->>>>>>> e7dee752
         """
 
     def stop_nodes(reactor):
@@ -188,15 +184,10 @@
                     commands=task_pull_docker_images()
                 ),
             )
-<<<<<<< HEAD
-        return [
+        returnValue([
             VagrantNode(address=address, distribution=self.distribution)
             for address in self.NODE_ADDRESSES
-            ]
-=======
->>>>>>> e7dee752
-
-        returnValue(self.NODE_ADDRESSES)
+            ])
 
     def stop_nodes(self, reactor):
         return run(
@@ -266,11 +257,7 @@
         ])
         yield perform(dispatcher, commands)
 
-<<<<<<< HEAD
-        return self.nodes
-=======
-        returnValue([node.address for node in self.nodes])
->>>>>>> e7dee752
+        returnValue(self.nodes)
 
     def stop_nodes(self, reactor):
         """
